--- conflicted
+++ resolved
@@ -49,8 +49,8 @@
 3. Read user input from System.in
 4. Parse user input using `Parser` and `Validator` to obtain a `Command` object that contains the information necessary to execute the specific command
 5. Execute user command
-6. Until the command is to exit the program, repeat steps 3 to 5
-7. Save the updated list of commands to `data.txt` using `Storage`
+6. Save the case info to `data.txt` using `Storage`
+7. Until the command is to exit the program, repeat steps 3 to 5
 8. Print exit message using `Display`
 
 #### Overall sequence diagram
@@ -60,20 +60,7 @@
 
 ![Overall Sequence Diagram](images/SequenceDiagramGenericCombined.png)
 
-<<<<<<< HEAD
-The main code flow is as follows:
-1. Print welcome message
-2. Initialize CaseManager with saved info from `data.txt` if it exists
-3. Read user input from System.in
-4. Parse user input to obtain a Command object that contains the 
-information necessary to execute the command
-5. execute user command
-6. Save the case info to `data.txt`
-7. until the command is to exit the program, repeat steps 3 to 5
-8. Print exit message
-=======
----
->>>>>>> a35137fd
+---
 
 ### UI Component
 
