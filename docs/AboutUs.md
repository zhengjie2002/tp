# About us

<<<<<<< HEAD
Display |   Name   |            Github Profile            | Portfolio 
--------|:--------:|:------------------------------------:|:---------:
![](https://via.placeholder.com/100.png?text=Photo) | Li Meiyi | [Github](https://github.com/limeiy1) | [Portfolio](docs/team/limeiy1.md)
=======
Display |    Name     |            Github Profile            | Portfolio 
--------|:-----------:|:------------------------------------:|:---------:
![](https://via.placeholder.com/100.png?text=Photo) | Celeste Tan | [Github](https://github.com/xelisce) | [Portfolio](docs/team/xelisce.md)
>>>>>>> d671ab42
<|MERGE_RESOLUTION|>--- conflicted
+++ resolved
@@ -1,11 +1,7 @@
 # About us
 
-<<<<<<< HEAD
+
 Display |   Name   |            Github Profile            | Portfolio 
 --------|:--------:|:------------------------------------:|:---------:
 ![](https://via.placeholder.com/100.png?text=Photo) | Li Meiyi | [Github](https://github.com/limeiy1) | [Portfolio](docs/team/limeiy1.md)
-=======
-Display |    Name     |            Github Profile            | Portfolio 
---------|:-----------:|:------------------------------------:|:---------:
-![](https://via.placeholder.com/100.png?text=Photo) | Celeste Tan | [Github](https://github.com/xelisce) | [Portfolio](docs/team/xelisce.md)
->>>>>>> d671ab42
+![](https://via.placeholder.com/100.png?text=Photo) | Celeste Tan | [Github](https://github.com/xelisce) | [Portfolio](docs/team/xelisce.md)