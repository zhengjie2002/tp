--- conflicted
+++ resolved
@@ -1,14 +1,9 @@
 # About us
 
-<<<<<<< HEAD
-Display |    Name     |              Github Profile              | Portfolio 
---------|:-----------:|:----------------------------------------:|:---------:
-![](https://via.placeholder.com/100.png?text=Photo) | Michael Low | [Github](https://github.com/Michael-Low) | [Portfolio](docs/team/johndoe.md)
-=======
 Display |    Name     | Github Profile | Portfolio 
 --------|:-----------:|:--------------:|:---------:
 ![](https://via.placeholder.com/100.png?text=Photo) | Shennon Tay | [Github](https://github.com/shennontay) | [Portfolio](docs/team/shennontay.md)
 ![](https://via.placeholder.com/100.png?text=Photo) | Zheng Jie | [Github](https://github.com/zhengjie2002) | [Portfolio](docs/team/zhengjie2002.md)
 ![](https://via.placeholder.com/100.png?text=Photo) | Li Meiyi | [Github](https://github.com/limeiy1) | [Portfolio](docs/team/limeiy1.md)
 ![](https://via.placeholder.com/100.png?text=Photo) | Celeste Tan | [Github](https://github.com/xelisce) | [Portfolio](docs/team/xelisce.md)
->>>>>>> 5c87f49e
+![](https://via.placeholder.com/100.png?text=Photo) | Michael Low | [Github](https://github.com/Michael-Low) | [Portfolio](docs/team/johndoe.md)