package seedu.sgsafe.utils.ui;

import static org.junit.jupiter.api.Assertions.assertEquals;
import static org.junit.jupiter.api.Assertions.assertInstanceOf;
import static org.junit.jupiter.api.Assertions.assertThrows;

import org.junit.jupiter.api.Test;

import java.time.LocalDate;

import seedu.sgsafe.utils.command.CaseListingMode;
import seedu.sgsafe.utils.command.Command;
import seedu.sgsafe.utils.command.CommandType;
import seedu.sgsafe.utils.command.ListCommand;
import seedu.sgsafe.utils.command.AddCommand;
import seedu.sgsafe.utils.exceptions.IncorrectFlagException;
import seedu.sgsafe.utils.exceptions.EmptyCommandException;
import seedu.sgsafe.utils.exceptions.InputLengthExceededException;
import seedu.sgsafe.utils.exceptions.DuplicateFlagException;
import seedu.sgsafe.utils.exceptions.InvalidAddCommandException;
import seedu.sgsafe.utils.exceptions.InvalidCaseIdException;
import seedu.sgsafe.utils.exceptions.InvalidDateInputException;
import seedu.sgsafe.utils.exceptions.InvalidEditCommandException;
import seedu.sgsafe.utils.exceptions.InvalidCloseCommandException;
<<<<<<< HEAD
import seedu.sgsafe.utils.exceptions.InvalidReadCommandException;
=======
import seedu.sgsafe.utils.exceptions.InvalidDeleteCommandException;
>>>>>>> b8a0822b

import seedu.sgsafe.utils.exceptions.InvalidOpenCommandException;
import seedu.sgsafe.utils.exceptions.InvalidListCommandException;
import seedu.sgsafe.utils.exceptions.UnknownCommandException;
import seedu.sgsafe.utils.settings.Settings;

/**
 * Unit tests for {@link Parser}, verifying correct command parsing and exception handling.
 */
class ParserTest {

    // ----------- TESTS FOR GENERAL INVALID COMMANDS ----------- //

    @Test
    void parseInput_invalidKeyword_throwsUnknownCommandException() {
        assertThrows(UnknownCommandException.class, () -> Parser.parseInput("foobar"));
    }

    @Test
    void parseInput_fooList_throwsUnknownCommandException() {
        assertThrows(UnknownCommandException.class, () -> Parser.parseInput("foo list"));
    }

    @Test
    void parseInput_emptyInput_throwsEmptyCommandException() {
        assertThrows(EmptyCommandException.class, () -> Parser.parseInput("   "));
    }

    // ----------- TESTS FOR LIST COMMANDS ----------- //

    @Test
    void parseInput_listWithWhitespace_returnsListCommand() {
        Command command = Parser.parseInput("  list  ");
        assertEquals(CommandType.LIST, command.getCommandType());
        assertInstanceOf(ListCommand.class, command);
        assertEquals(CaseListingMode.DEFAULT, ((ListCommand) command).getListingMode());
    }

    @Test
    void parseInput_listWithExtraArgAndWhitespace_throwsIncorrectFlagException() {
        assertThrows(IncorrectFlagException.class, () -> Parser.parseInput("  list extra  "));
    }

    @Test
    void parseInput_foolistWithWhitespace_throwsUnknownCommandException() {
        assertThrows(UnknownCommandException.class, () -> Parser.parseInput("  foolist  "));
    }

    @Test
    void parseInput_listWithTabAndNewline_returnsListCommand() {
        Command command = Parser.parseInput("\tlist\n");
        assertEquals(CommandType.LIST, command.getCommandType());
        assertInstanceOf(ListCommand.class, command);
        assertEquals(CaseListingMode.DEFAULT, ((ListCommand) command).getListingMode());
    }

    @Test
    void parseInput_listWithMixedCase_returnsUnknownCommandException() {
        assertThrows(UnknownCommandException.class, () -> Parser.parseInput("LiSt"));
    }

    @Test
    void parseInput_listStatusClosed_returnsClosedOnlyMode() {
        Command command = Parser.parseInput("list --status closed");
        assertEquals(CommandType.LIST, command.getCommandType());
        assertInstanceOf(ListCommand.class, command);
        assertEquals(CaseListingMode.CLOSED_ONLY, ((ListCommand) command).getListingMode());
    }

    @Test
    void parseInput_listStatusOpen_returnsOpenOnlyMode() {
        Command command = Parser.parseInput("list --status open");
        assertEquals(CommandType.LIST, command.getCommandType());
        assertInstanceOf(ListCommand.class, command);
        assertEquals(CaseListingMode.OPEN_ONLY, ((ListCommand) command).getListingMode());
    }

    @Test
    void parseInput_listStatusAll_returnsAllMode() {
        Command command = Parser.parseInput("list --status all");
        assertEquals(CommandType.LIST, command.getCommandType());
        assertInstanceOf(ListCommand.class, command);
        assertEquals(CaseListingMode.ALL, ((ListCommand) command).getListingMode());
    }

    @Test
    void parseInput_listStatusInvalid_throwsListCommandException() {
        assertThrows(InvalidListCommandException.class, () -> Parser.parseInput("list --status banana"));
    }

    @Test
    void parseInput_listStatusMissingValue_throwsIncorrectFlagException() {
        assertThrows(IncorrectFlagException.class, () -> Parser.parseInput("list --status"));
    }

    @Test
    void parseInput_listStatusExtraArgs_throwsListCommandException() {
        assertThrows(InvalidListCommandException.class, () -> Parser.parseInput("list --status open extra"));
    }

    // ----------- TESTS FOR EDIT COMMANDS ----------- //

    @Test
    void parseInput_missingFlagValue_throwsInvalidEditCommandException() {
        assertThrows(IncorrectFlagException.class, () -> Parser.parseInput("edit abc123 --date"));
    }

    @Test
    void parseInput_duplicateFlags_throwsDuplicateFlagException() {
        assertThrows(DuplicateFlagException.class,
                () -> Parser.parseInput("edit 000001 --title First --title Second"));
    }

    @Test
    void parseInput_missingCaseId_throwsInvalidCaseIdException() {
        assertThrows(InvalidCaseIdException.class, () -> Parser.parseInput("edit --title newTitle"));
    }

    @Test
    void parseInput_missingInput_throwsInvalidEditCommandException() {
        assertThrows(InvalidEditCommandException.class, () -> Parser.parseInput("edit "));
    }

    @Test
    void parseInput_wrongCaseId_throwsInvalidCaseIdException() {
        assertThrows(InvalidCaseIdException.class, () -> Parser.parseInput("edit WrongcaseId --title newTitle"));
    }

    @Test
    void parseInput_invalidDateFormat_throwsIncorrectFlagException() {
        assertThrows(InvalidDateInputException.class, () -> Parser.parseInput("edit 000001 --date 32-13-20"));
    }

    @Test
    void parseInput_nonIntegerValueForSpeedLimit_throwsInvalidEditCommandException() {
        assertThrows(InvalidEditCommandException.class, () -> Parser.parseInput("edit 000001 --speed-limit fast"));
    }

    @Test
    void parseInput_negativeValueForVictimNumber_throwsInvalidEditCommandException() {
        assertThrows(InvalidEditCommandException.class, () -> Parser.parseInput("edit 000001 --number-of-victims -50"));
    }

    // ----------- TESTS FOR CLOSE COMMANDS ----------- //

    @Test
    void parseInput_closeValid_returnsCloseCommand() {
        Command command = Parser.parseInput("close 000001");
        assertEquals(CommandType.CLOSE, command.getCommandType());
    }

    @Test
    void parseInput_closeWithWhitespace_returnsCloseCommand() {
        Command command = Parser.parseInput("   close   000001   ");
        assertEquals(CommandType.CLOSE, command.getCommandType());
    }

    @Test
    void parseInput_closeMissingArgument_throwsInvalidCloseCommandException() {
        assertThrows(InvalidCloseCommandException.class, () -> Parser.parseInput("close"));
        assertThrows(InvalidCloseCommandException.class, () -> Parser.parseInput("close   "));
    }

    @Test
    void parseInput_closeWrongCaseId_throwsInvalidCaseIdException() {
        assertThrows(InvalidCaseIdException.class, () -> Parser.parseInput("close A01"));
        assertThrows(InvalidCaseIdException.class, () -> Parser.parseInput("close 1"));
    }

    // ----------- TESTS FOR OPEN COMMANDS ----------- //

    @Test
    void parseInput_openValid_returnsOpenCommand() {
        Command command = Parser.parseInput("open 000001");
        assertEquals(CommandType.OPEN, command.getCommandType());
    }

    @Test
    void parseInput_openWithWhitespace_returnsOpenCommand() {
        Command command = Parser.parseInput("   open   000001   ");
        assertEquals(CommandType.OPEN, command.getCommandType());
    }

    @Test
    void parseInput_openMissingArgument_throwsInvalidOpenCommandException() {
        assertThrows(InvalidOpenCommandException.class, () -> Parser.parseInput("open"));
        assertThrows(InvalidOpenCommandException.class, () -> Parser.parseInput("open   "));
    }

    @Test
    void parseInput_openWrongCaseId_throwsInvalidCaseIdException() {
        assertThrows(InvalidCaseIdException.class, () -> Parser.parseInput("open A01"));
        assertThrows(InvalidCaseIdException.class, () -> Parser.parseInput("open 1"));
    }

    // ----------- TESTS FOR ADD COMMANDS ----------- //

    @Test
    void parseInput_addValid_returnsAddCommand() {
        Settings.setInputDateFormat("dd/MM/yyyy");
        Command command = Parser.parseInput(
                "add --category Theft --title CaseTitle --date 12/02/2022 " +
                        "--info SomeInfo --victim JohnDoe --officer JaneDoe");
        assertEquals(CommandType.ADD, command.getCommandType());
    }

    @Test
    void parseInput_addMissingCompulsoryFlag_throwsInvalidAddCommandException() {
        assertThrows(InvalidAddCommandException.class,
                () -> Parser.parseInput("add --title CaseTitle --date 12/01/2022"));
        assertThrows(InvalidAddCommandException.class,
                () -> Parser.parseInput("add --title CaseTitle --info SomeInfo --officer JaneDoe"));
        assertThrows(InvalidAddCommandException.class,
                () -> Parser.parseInput("add  --date 12/01/2022 --victim JohnDoe --officer JaneDoe"));
    }

    @Test
    void parseInput_addWithExtraWhitespace_returnsAddCommand() {
        Settings.setInputDateFormat("dd/MM/yyyy");
        LocalDate date = LocalDate.of(2022, 01, 12);
        Command command = Parser.parseInput(
                "  add   --category  Others --title   CaseTitle   --date   12/01/2022   " +
                        "--info   SomeInfo   --victim   JohnDoe   --officer   JaneDoe  ");
        assertEquals(CommandType.ADD, command.getCommandType());
        assertEquals("others", ((AddCommand) command).getCaseCategory());
        assertEquals("CaseTitle", ((AddCommand) command).getCaseTitle());
        assertEquals(date, ((AddCommand) command).getCaseDate());
        assertEquals("SomeInfo", ((AddCommand) command).getCaseInfo());
        assertEquals("JohnDoe", ((AddCommand) command).getCaseVictim());
        assertEquals("JaneDoe", ((AddCommand) command).getCaseOfficer());
    }

    @Test
    void parseInput_addWithDuplicateFlags_throwDuplicateFlagException() {
        assertThrows(DuplicateFlagException.class,
                () -> Parser.parseInput("add --title CaseTitle --date 12/01/2022 --title CaseTitle2"));
    }

    @Test
    void parseInput_addWithFlagError_throwIncorrectFlagException() {
        assertThrows(IncorrectFlagException.class, () -> Parser.parseInput(
                "add --title --date  --info SomeInfo --victim JohnDoe --officer JaneDoe"));
    }

    @Test
    void parseInput_addExceedInputLength_throwIncorrectFlagException() {
        StringBuilder longInfo = new StringBuilder();
        longInfo.append("a".repeat(8000));
        String input =
                String.format("add --title CaseTitle --date 12/01/2022 --info %s --victim JohnDoe --officer JaneDoe",
                        longInfo);
        assertThrows(InputLengthExceededException.class, () -> Parser.parseInput(input));
    }
  
    @Test
    void parseInput_addValidWithEscape_returnsAddCommand() {
        Settings.setInputDateFormat("yyyy-MM-dd");
        LocalDate dateToVerify = LocalDate.of(2025, 12, 12);
        Command command = Parser.parseInput(
                "  add --category theft --title   CaseTitle\\--longinfo   --date   2025-12-12   --info   SomeInfo   " +
                        "--victim   JohnDoe   --officer   JaneDoe  ");
        assertEquals(CommandType.ADD, command.getCommandType());
        assertEquals("theft", ((AddCommand) command).getCaseCategory());
        assertEquals("CaseTitle--longinfo", ((AddCommand) command).getCaseTitle());
        assertEquals(dateToVerify, ((AddCommand) command).getCaseDate());
        assertEquals("SomeInfo", ((AddCommand) command).getCaseInfo());
        assertEquals("JohnDoe", ((AddCommand) command).getCaseVictim());
        assertEquals("JaneDoe", ((AddCommand) command).getCaseOfficer());
    }
<<<<<<< HEAD
  
  // ----------- TESTS FOR READ COMMANDS ----------- //

    @Test
    void parseInput_readValid_returnsReadCommand() {
        Command command = Parser.parseInput("read 000001");
        assertEquals(CommandType.READ, command.getCommandType());
    }

    @Test
    void parseInput_readWithWhitespace_returnsReadCommand() {
        Command command = Parser.parseInput("   read   000001   ");
        assertEquals(CommandType.READ, command.getCommandType());
    }

    @Test
    void parseInput_readMissingArgument_throwsInvalidReadCommandException() {
        assertThrows(InvalidReadCommandException.class, () -> Parser.parseInput("read"));
        assertThrows(InvalidReadCommandException.class, () -> Parser.parseInput("read   "));
    }

    @Test
    void parseInput_readWrongCaseId_throwsInvalidReadCommandException() {
        assertThrows(InvalidReadCommandException.class, () -> Parser.parseInput("read A01"));
        assertThrows(InvalidReadCommandException.class, () -> Parser.parseInput("read 1"));
    }

    @Test
    void parseInput_readExtraArguments_throwsInvalidReadCommandException() {
        assertThrows(InvalidReadCommandException.class, () -> Parser.parseInput("read 000000 extraArg"));
        assertThrows(InvalidReadCommandException.class, () -> Parser.parseInput("read 000000   extraArg"));
=======

    // ----------- TESTS FOR DELETE COMMANDS ----------- //
    @Test
    void parseInput_deleteValid_returnsDeleteCommand() {
        String input = "delete abcdef";
        Command command = Parser.parseInput(input);
        assertEquals(CommandType.DELETE, command.getCommandType());
    }

    @Test
    void parseInput_delete_throwsInvalidDeleteCommandException() {
        String input = "delete";
        assertThrows(InvalidDeleteCommandException.class,() -> Parser.parseInput(input));
    }

    @Test
    void parseInput_deleteTooShortCaseId_throwsInvalidDeleteCommandException() {
        String input = "delete abc";
        assertThrows(InvalidDeleteCommandException.class,() -> Parser.parseInput(input));
    }

    @Test
    void parseInput_deleteTooLongCaseId_throwsInvalidDeleteCommandException() {
        String input = "delete abc1234";
        assertThrows(InvalidDeleteCommandException.class,() -> Parser.parseInput(input));
    }

    @Test
    void parseInput_deleteAdditionalArguments_throwsInvalidDeleteCommandException() {
        String input = "delete abc123 456";
        assertThrows(InvalidDeleteCommandException.class,() -> Parser.parseInput(input));
>>>>>>> b8a0822b
    }
}<|MERGE_RESOLUTION|>--- conflicted
+++ resolved
@@ -22,11 +22,8 @@
 import seedu.sgsafe.utils.exceptions.InvalidDateInputException;
 import seedu.sgsafe.utils.exceptions.InvalidEditCommandException;
 import seedu.sgsafe.utils.exceptions.InvalidCloseCommandException;
-<<<<<<< HEAD
+import seedu.sgsafe.utils.exceptions.InvalidDeleteCommandException;
 import seedu.sgsafe.utils.exceptions.InvalidReadCommandException;
-=======
-import seedu.sgsafe.utils.exceptions.InvalidDeleteCommandException;
->>>>>>> b8a0822b
 
 import seedu.sgsafe.utils.exceptions.InvalidOpenCommandException;
 import seedu.sgsafe.utils.exceptions.InvalidListCommandException;
@@ -280,7 +277,7 @@
                         longInfo);
         assertThrows(InputLengthExceededException.class, () -> Parser.parseInput(input));
     }
-  
+
     @Test
     void parseInput_addValidWithEscape_returnsAddCommand() {
         Settings.setInputDateFormat("yyyy-MM-dd");
@@ -296,39 +293,6 @@
         assertEquals("JohnDoe", ((AddCommand) command).getCaseVictim());
         assertEquals("JaneDoe", ((AddCommand) command).getCaseOfficer());
     }
-<<<<<<< HEAD
-  
-  // ----------- TESTS FOR READ COMMANDS ----------- //
-
-    @Test
-    void parseInput_readValid_returnsReadCommand() {
-        Command command = Parser.parseInput("read 000001");
-        assertEquals(CommandType.READ, command.getCommandType());
-    }
-
-    @Test
-    void parseInput_readWithWhitespace_returnsReadCommand() {
-        Command command = Parser.parseInput("   read   000001   ");
-        assertEquals(CommandType.READ, command.getCommandType());
-    }
-
-    @Test
-    void parseInput_readMissingArgument_throwsInvalidReadCommandException() {
-        assertThrows(InvalidReadCommandException.class, () -> Parser.parseInput("read"));
-        assertThrows(InvalidReadCommandException.class, () -> Parser.parseInput("read   "));
-    }
-
-    @Test
-    void parseInput_readWrongCaseId_throwsInvalidReadCommandException() {
-        assertThrows(InvalidReadCommandException.class, () -> Parser.parseInput("read A01"));
-        assertThrows(InvalidReadCommandException.class, () -> Parser.parseInput("read 1"));
-    }
-
-    @Test
-    void parseInput_readExtraArguments_throwsInvalidReadCommandException() {
-        assertThrows(InvalidReadCommandException.class, () -> Parser.parseInput("read 000000 extraArg"));
-        assertThrows(InvalidReadCommandException.class, () -> Parser.parseInput("read 000000   extraArg"));
-=======
 
     // ----------- TESTS FOR DELETE COMMANDS ----------- //
     @Test
@@ -360,6 +324,37 @@
     void parseInput_deleteAdditionalArguments_throwsInvalidDeleteCommandException() {
         String input = "delete abc123 456";
         assertThrows(InvalidDeleteCommandException.class,() -> Parser.parseInput(input));
->>>>>>> b8a0822b
+    }
+
+  // ----------- TESTS FOR READ COMMANDS ----------- //
+
+    @Test
+    void parseInput_readValid_returnsReadCommand() {
+        Command command = Parser.parseInput("read 000001");
+        assertEquals(CommandType.READ, command.getCommandType());
+    }
+
+    @Test
+    void parseInput_readWithWhitespace_returnsReadCommand() {
+        Command command = Parser.parseInput("   read   000001   ");
+        assertEquals(CommandType.READ, command.getCommandType());
+    }
+
+    @Test
+    void parseInput_readMissingArgument_throwsInvalidReadCommandException() {
+        assertThrows(InvalidReadCommandException.class, () -> Parser.parseInput("read"));
+        assertThrows(InvalidReadCommandException.class, () -> Parser.parseInput("read   "));
+    }
+
+    @Test
+    void parseInput_readWrongCaseId_throwsInvalidReadCommandException() {
+        assertThrows(InvalidReadCommandException.class, () -> Parser.parseInput("read A01"));
+        assertThrows(InvalidReadCommandException.class, () -> Parser.parseInput("read 1"));
+    }
+
+    @Test
+    void parseInput_readExtraArguments_throwsInvalidReadCommandException() {
+        assertThrows(InvalidReadCommandException.class, () -> Parser.parseInput("read 000000 extraArg"));
+        assertThrows(InvalidReadCommandException.class, () -> Parser.parseInput("read 000000   extraArg"));
     }
 }