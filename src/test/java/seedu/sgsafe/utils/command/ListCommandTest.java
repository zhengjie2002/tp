package seedu.sgsafe.utils.command;

// @@author xelisce
import static org.junit.jupiter.api.Assertions.assertEquals;
import static org.junit.jupiter.api.Assertions.assertFalse;
import static org.junit.jupiter.api.Assertions.assertTrue;

import org.junit.jupiter.api.BeforeEach;
import org.junit.jupiter.api.Test;
import seedu.sgsafe.domain.casefiles.Case;
import seedu.sgsafe.domain.casefiles.CaseManager;
import seedu.sgsafe.domain.casefiles.type.financial.ScamCase;
import seedu.sgsafe.domain.casefiles.type.financial.TheftCase;
import seedu.sgsafe.domain.casefiles.type.property.VandalismCase;
import seedu.sgsafe.domain.casefiles.type.violent.AssaultCase;

import java.lang.reflect.Field;
import java.time.LocalDate;
import java.util.ArrayList;

/**
 * Unit tests for {@link ListCommand}, verifying correct filtering, formatting,
 * verbosity, and edge case handling across all {@link CaseListingMode} variants.
 */
class ListCommandTest {

    private ArrayList<Case> caseList;

    @BeforeEach
    void resetCaseList() throws Exception {
        Field caseListField = CaseManager.class.getDeclaredField("caseList");
        caseListField.setAccessible(true);
        caseList = (ArrayList<Case>) caseListField.get(null);
        caseList.clear();
    }

    @Test
    void list_withNoCases_returnsHeaderOnly() {
        ListCommand command = new ListCommand(CaseListingMode.ALL, false);
        String[] output = command.getCaseDescriptions(caseList);

        assertEquals(1, output.length);
        assertEquals("You currently have no cases in total. Add some now!", output[0]);
    }

    @Test
    void list_withOneOpenCase_returnsCorrectHeaderAndLine() {
<<<<<<< HEAD
        caseList.add(new TheftCase("000001", "Robbery", "2025-10-01", "Masked suspect", "John Doe", "Officer Tan"));
=======
        LocalDate date = LocalDate.of(2025, 10, 1);
        caseList.add(new OthersCase("000001", "Robbery", date, "Masked suspect", "John Doe", "Officer Tan"));
>>>>>>> 41de4d97

        ListCommand command = new ListCommand(CaseListingMode.OPEN_ONLY, false);
        String[] output = command.getCaseDescriptions(caseList);

        assertEquals(3, output.length);
        assertEquals("You currently have 1 case open", output[0]);
        assertTrue(output[2].contains("[Open]"));
        assertTrue(output[2].contains("Robbery"));
    }

    @Test
    void list_withMixedCases_filtersByStatusCorrectly() {
<<<<<<< HEAD
        caseList.add(new TheftCase("000001", "Robbery", "2025-10-01", "Masked suspect", "John Doe", "Officer Tan"));
        caseList.add(new ScamCase("000002", "Fraud", "2025-10-02", "Email scam", "Jane Doe", "Officer Lim"));

        Case closedCase = new AssaultCase("000003", "Trespass", "2025-10-03",
=======
        LocalDate date = LocalDate.of(2025, 10, 1);
        caseList.add(new OthersCase("000001", "Robbery", date, "Masked suspect", "John Doe", "Officer Tan"));
        caseList.add(new OthersCase("000002", "Fraud", date, "Email scam", "Jane Doe", "Officer Lim"));

        Case closedCase = new OthersCase("000003", "Trespass", date,
>>>>>>> 41de4d97
                "Unauthorized entry", "Jake Doe", "Officer Ong");
        closedCase.setClosed();
        caseList.add(closedCase);

        String[] openOutput = new ListCommand(CaseListingMode.OPEN_ONLY, false).getCaseDescriptions(caseList);
        assertEquals("You currently have 2 cases open", openOutput[0]);
        assertEquals(4, openOutput.length);
        assertTrue(openOutput[2].contains("Robbery"));
        assertTrue(openOutput[3].contains("Fraud"));

        String[] closedOutput = new ListCommand(CaseListingMode.CLOSED_ONLY, false).getCaseDescriptions(caseList);
        assertEquals("You currently have 1 case closed", closedOutput[0]);
        assertEquals(3, closedOutput.length);
        assertTrue(closedOutput[2].contains("Trespass"));
        assertTrue(closedOutput[2].contains("[Closed]"));
    }

    @Test
    void list_withAllMode_returnsAllCases() {
<<<<<<< HEAD
        caseList.add(new TheftCase("000001", "Robbery", "2025-10-01", "Masked suspect", "John Doe", "Officer Tan"));
        caseList.add(new ScamCase("000002", "Fraud", "2025-10-02", "Email scam", "Jane Doe", "Officer Lim"));

        Case closedCase = new AssaultCase("000003", "Trespass", "2025-10-03",
=======
        LocalDate date = LocalDate.of(2025, 10, 1);
        caseList.add(new OthersCase("000001", "Robbery", date, "Masked suspect", "John Doe", "Officer Tan"));
        caseList.add(new OthersCase("000002", "Fraud", date, "Email scam", "Jane Doe", "Officer Lim"));

        Case closedCase = new OthersCase("000003", "Trespass", date,
>>>>>>> 41de4d97
                "Unauthorized entry", "Jake Doe", "Officer Ong");
        closedCase.setClosed();
        caseList.add(closedCase);

        String[] output = new ListCommand(CaseListingMode.ALL, false).getCaseDescriptions(caseList);
        assertEquals("You currently have 3 cases in total", output[0]);
        assertEquals(5, output.length);
        assertTrue(output[2].contains("Robbery"));
        assertTrue(output[3].contains("Fraud"));
        assertTrue(output[4].contains("Trespass"));
    }

    @Test
    void list_withDefaultMode_behavesLikeAll() {
<<<<<<< HEAD
        caseList.add(new TheftCase("000001", "Robbery", "2025-10-01", "Masked suspect", "John Doe", "Officer Tan"));
        caseList.add(new ScamCase("000002", "Fraud", "2025-10-02", "Email scam", "Jane Doe", "Officer Lim"));
=======
        LocalDate date = LocalDate.of(2025, 10, 1);
        caseList.add(new OthersCase("000001", "Robbery", date, "Masked suspect", "John Doe", "Officer Tan"));
        caseList.add(new OthersCase("000002", "Fraud", date, "Email scam", "Jane Doe", "Officer Lim"));
>>>>>>> 41de4d97

        String[] output = new ListCommand(CaseListingMode.DEFAULT, false).getCaseDescriptions(caseList);
        assertEquals("You currently have 2 cases in total", output[0]);
        assertEquals(4, output.length);
        assertTrue(output[2].contains("Robbery"));
        assertTrue(output[3].contains("Fraud"));
    }

    @Test
    void list_verboseMode_includesDetailedInfo() {
<<<<<<< HEAD
        caseList.add(new TheftCase("000001", "Robbery", "2025-10-01", "Masked suspect", "John Doe", "Officer Tan"));
=======
        LocalDate date = LocalDate.of(2025, 10, 1);
        caseList.add(new OthersCase("000001", "Robbery", date, "Masked suspect", "John Doe", "Officer Tan"));
>>>>>>> 41de4d97

        ListCommand command = new ListCommand(CaseListingMode.ALL, true);
        String[] output = command.getCaseDescriptions(caseList);

        assertTrue(output[1].startsWith("======== CASE ID 000001 ========"));
<<<<<<< HEAD
        assertTrue(output[2].contains("Open"));
        assertTrue(output[3].contains("Category"));
        assertTrue(output[3].contains("Theft"));
        assertTrue(output[4].contains("Robbery"));
        assertTrue(output[5].contains("2025-10-01"));
        assertTrue(output[6].contains("Masked suspect"));
        assertTrue(output[9].contains("John Doe"));
        assertTrue(output[10].contains("Officer Tan"));
=======
        assertTrue(output[2].startsWith("Status  : Open"));
        assertTrue(output[3].contains("Robbery"));
        assertTrue(output[4].contains("01/10/2025"));
        assertTrue(output[5].contains("Masked suspect"));
        assertTrue(output[6].contains("John Doe"));
        assertTrue(output[7].contains("Officer Tan"));
>>>>>>> 41de4d97
    }

    @Test
    void list_summaryMode_omitsDetailedInfo() {
<<<<<<< HEAD
        caseList.add(new TheftCase("000001", "Robbery", "2025-10-01", "Masked suspect", "John Doe", "Officer Tan"));
=======
        LocalDate date = LocalDate.of(2025, 10, 1);
        caseList.add(new OthersCase("000001", "Robbery", date, "Masked suspect", "John Doe", "Officer Tan"));
>>>>>>> 41de4d97

        ListCommand command = new ListCommand(CaseListingMode.ALL, false);
        String[] output = command.getCaseDescriptions(caseList);

        assertEquals(3, output.length);
        assertTrue(output[2].contains("Robbery"));
    }

    @Test
    void list_verboseMixed_includesDetails() {
<<<<<<< HEAD
        caseList.add(new TheftCase("000001", "Robbery", "2025-10-01", "Masked suspect", "John Doe", "Officer Tan"));
        caseList.add(new ScamCase("000002", "Fraud", "2025-10-02", "Email scam", "Jane Doe", "Officer Lim"));

        Case closedCase = new AssaultCase("000003", "Trespass", "2025-10-03",
=======
        LocalDate date = LocalDate.of(2025, 10, 1);
        caseList.add(new OthersCase("000001", "Robbery", date, "Masked suspect", "John Doe", "Officer Tan"));
        caseList.add(new OthersCase("000002", "Fraud", date, "Email scam", "Jane Doe", "Officer Lim"));

        Case closedCase = new OthersCase("000003", "Trespass", date,
>>>>>>> 41de4d97
                "Unauthorized entry", "Jake Doe", "Officer Ong");
        closedCase.setClosed();
        caseList.add(closedCase);

        ListCommand command = new ListCommand(CaseListingMode.ALL, true);
        String[] output = command.getCaseDescriptions(caseList);

        boolean foundFraudCategory = false;
        boolean foundTheftCategory = false;

        for (String line : output) {
            if (line.contains("Category") && line.contains("Scam")) {
                foundFraudCategory = true;
            }
            if (line.contains("Category") && line.contains("Theft")) {
                foundTheftCategory = true;
            }
        }

        assertTrue(foundFraudCategory, "Expected 'Category : SCAM' to appear in verbose output");
        assertTrue(foundTheftCategory, "Expected 'Category : THEFT' to appear in verbose output");
    }

    @Test
    void list_summaryMixed_omitsDetails() {
<<<<<<< HEAD
        caseList.add(new TheftCase("000001", "Robbery", "2025-10-01", "Masked suspect", "John Doe", "Officer Tan"));
        caseList.add(new ScamCase("000002", "Fraud", "2025-10-02", "Email scam", "Jane Doe", "Officer Lim"));

        Case closedCase = new AssaultCase("000003", "Trespass", "2025-10-03",
=======
        LocalDate date = LocalDate.of(2025, 10, 1);
        caseList.add(new OthersCase("000001", "Robbery", date, "Masked suspect", "John Doe", "Officer Tan"));
        caseList.add(new OthersCase("000002", "Fraud", date, "Email scam", "Jane Doe", "Officer Lim"));

        Case closedCase = new OthersCase("000003", "Trespass", date,
>>>>>>> 41de4d97
                "Unauthorized entry", "Jake Doe", "Officer Ong");
        closedCase.setClosed();
        caseList.add(closedCase);

        ListCommand command = new ListCommand(CaseListingMode.ALL, false);
        String[] output = command.getCaseDescriptions(caseList);

        assertEquals(5, output.length);
        assertFalse(output[1].contains("Masked suspect"));
        assertFalse(output[2].contains("Email scam"));
        assertFalse(output[3].contains("Unauthorized entry"));
    }

    @Test
    void list_verboseMode_truncatesLongInfo() {
        LocalDate date = LocalDate.of(2025, 10, 1);
        String longInfo = "X".repeat(150);
<<<<<<< HEAD
        caseList.add(new ScamCase("000004", "Forgery", "2025-10-04", longInfo, "Alex", "Officer Lee"));
=======
        caseList.add(new OthersCase("000004", "Forgery", date, longInfo, "Alex", "Officer Lee"));
>>>>>>> 41de4d97

        ListCommand command = new ListCommand(CaseListingMode.ALL, true);
        String[] output = command.getCaseDescriptions(caseList);

        boolean foundTruncated = false;
        for (String line : output) {
            if (line.startsWith("Info")) {
                assertTrue(line.endsWith("..."));
                foundTruncated = true;
            }
        }
        assertTrue(foundTruncated);
    }

    @Test
    void list_verboseMode_handlesMissingFieldsGracefully() {
<<<<<<< HEAD
        caseList.add(new VandalismCase("000005", "Vandalism", "2025-10-05", "Graffiti", null, null));

        ListCommand command = new ListCommand(CaseListingMode.ALL, true);
        String[] output = command.getCaseDescriptions(caseList);

        assertTrue(output[3].startsWith("Category"));
        assertTrue(output[3].contains("Vandalism"));
        assertFalse(output[6].contains("Victim  : "));
        assertFalse(output[7].contains("Officer : "));
    }

    @Test
    void list_verboseMode_includesCategoryField() {
        caseList.add(new ScamCase("000006", "Forgery", "2025-10-06", "Fake documents", "Sam", "Officer Teo"));
=======
        LocalDate date = LocalDate.of(2025, 10, 1);
        caseList.add(new OthersCase("000005", "Vandalism", date, "Graffiti", null, null));
>>>>>>> 41de4d97

        ListCommand command = new ListCommand(CaseListingMode.ALL, true);
        String[] output = command.getCaseDescriptions(caseList);

        boolean foundCategory = false;
        for (String line : output) {
            if (line.startsWith("Category") && line.contains("Scam")) {
                foundCategory = true;
            }
        }

        assertTrue(foundCategory, "Expected 'Category : SCAM' to appear in verbose output");
    }
}<|MERGE_RESOLUTION|>--- conflicted
+++ resolved
@@ -45,12 +45,8 @@
 
     @Test
     void list_withOneOpenCase_returnsCorrectHeaderAndLine() {
-<<<<<<< HEAD
-        caseList.add(new TheftCase("000001", "Robbery", "2025-10-01", "Masked suspect", "John Doe", "Officer Tan"));
-=======
-        LocalDate date = LocalDate.of(2025, 10, 1);
-        caseList.add(new OthersCase("000001", "Robbery", date, "Masked suspect", "John Doe", "Officer Tan"));
->>>>>>> 41de4d97
+        LocalDate date = LocalDate.of(2025, 10, 1);
+        caseList.add(new TheftCase("000001", "Robbery", date, "Masked suspect", "John Doe", "Officer Tan"));
 
         ListCommand command = new ListCommand(CaseListingMode.OPEN_ONLY, false);
         String[] output = command.getCaseDescriptions(caseList);
@@ -63,18 +59,11 @@
 
     @Test
     void list_withMixedCases_filtersByStatusCorrectly() {
-<<<<<<< HEAD
-        caseList.add(new TheftCase("000001", "Robbery", "2025-10-01", "Masked suspect", "John Doe", "Officer Tan"));
-        caseList.add(new ScamCase("000002", "Fraud", "2025-10-02", "Email scam", "Jane Doe", "Officer Lim"));
-
-        Case closedCase = new AssaultCase("000003", "Trespass", "2025-10-03",
-=======
-        LocalDate date = LocalDate.of(2025, 10, 1);
-        caseList.add(new OthersCase("000001", "Robbery", date, "Masked suspect", "John Doe", "Officer Tan"));
-        caseList.add(new OthersCase("000002", "Fraud", date, "Email scam", "Jane Doe", "Officer Lim"));
-
-        Case closedCase = new OthersCase("000003", "Trespass", date,
->>>>>>> 41de4d97
+        LocalDate date = LocalDate.of(2025, 10, 1);
+        caseList.add(new TheftCase("000001", "Robbery", date, "Masked suspect", "John Doe", "Officer Tan"));
+        caseList.add(new ScamCase("000002", "Fraud", date, "Email scam", "Jane Doe", "Officer Lim"));
+
+        Case closedCase = new AssaultCase("000003", "Trespass", date,
                 "Unauthorized entry", "Jake Doe", "Officer Ong");
         closedCase.setClosed();
         caseList.add(closedCase);
@@ -94,18 +83,11 @@
 
     @Test
     void list_withAllMode_returnsAllCases() {
-<<<<<<< HEAD
-        caseList.add(new TheftCase("000001", "Robbery", "2025-10-01", "Masked suspect", "John Doe", "Officer Tan"));
-        caseList.add(new ScamCase("000002", "Fraud", "2025-10-02", "Email scam", "Jane Doe", "Officer Lim"));
-
-        Case closedCase = new AssaultCase("000003", "Trespass", "2025-10-03",
-=======
-        LocalDate date = LocalDate.of(2025, 10, 1);
-        caseList.add(new OthersCase("000001", "Robbery", date, "Masked suspect", "John Doe", "Officer Tan"));
-        caseList.add(new OthersCase("000002", "Fraud", date, "Email scam", "Jane Doe", "Officer Lim"));
-
-        Case closedCase = new OthersCase("000003", "Trespass", date,
->>>>>>> 41de4d97
+        LocalDate date = LocalDate.of(2025, 10, 1);
+        caseList.add(new TheftCase("000001", "Robbery", date, "Masked suspect", "John Doe", "Officer Tan"));
+        caseList.add(new ScamCase("000002", "Fraud", date, "Email scam", "Jane Doe", "Officer Lim"));
+
+        Case closedCase = new AssaultCase("000003", "Trespass", date,
                 "Unauthorized entry", "Jake Doe", "Officer Ong");
         closedCase.setClosed();
         caseList.add(closedCase);
@@ -120,14 +102,9 @@
 
     @Test
     void list_withDefaultMode_behavesLikeAll() {
-<<<<<<< HEAD
-        caseList.add(new TheftCase("000001", "Robbery", "2025-10-01", "Masked suspect", "John Doe", "Officer Tan"));
-        caseList.add(new ScamCase("000002", "Fraud", "2025-10-02", "Email scam", "Jane Doe", "Officer Lim"));
-=======
-        LocalDate date = LocalDate.of(2025, 10, 1);
-        caseList.add(new OthersCase("000001", "Robbery", date, "Masked suspect", "John Doe", "Officer Tan"));
-        caseList.add(new OthersCase("000002", "Fraud", date, "Email scam", "Jane Doe", "Officer Lim"));
->>>>>>> 41de4d97
+        LocalDate date = LocalDate.of(2025, 10, 1);
+        caseList.add(new TheftCase("000001", "Robbery", date, "Masked suspect", "John Doe", "Officer Tan"));
+        caseList.add(new ScamCase("000002", "Fraud", date, "Email scam", "Jane Doe", "Officer Lim"));
 
         String[] output = new ListCommand(CaseListingMode.DEFAULT, false).getCaseDescriptions(caseList);
         assertEquals("You currently have 2 cases in total", output[0]);
@@ -138,44 +115,27 @@
 
     @Test
     void list_verboseMode_includesDetailedInfo() {
-<<<<<<< HEAD
-        caseList.add(new TheftCase("000001", "Robbery", "2025-10-01", "Masked suspect", "John Doe", "Officer Tan"));
-=======
-        LocalDate date = LocalDate.of(2025, 10, 1);
-        caseList.add(new OthersCase("000001", "Robbery", date, "Masked suspect", "John Doe", "Officer Tan"));
->>>>>>> 41de4d97
+        LocalDate date = LocalDate.of(2025, 10, 1);
+        caseList.add(new TheftCase("000001", "Robbery", date, "Masked suspect", "John Doe", "Officer Tan"));
 
         ListCommand command = new ListCommand(CaseListingMode.ALL, true);
         String[] output = command.getCaseDescriptions(caseList);
 
         assertTrue(output[1].startsWith("======== CASE ID 000001 ========"));
-<<<<<<< HEAD
         assertTrue(output[2].contains("Open"));
         assertTrue(output[3].contains("Category"));
         assertTrue(output[3].contains("Theft"));
         assertTrue(output[4].contains("Robbery"));
-        assertTrue(output[5].contains("2025-10-01"));
+        assertTrue(output[5].contains("01/10/2025"));
         assertTrue(output[6].contains("Masked suspect"));
         assertTrue(output[9].contains("John Doe"));
         assertTrue(output[10].contains("Officer Tan"));
-=======
-        assertTrue(output[2].startsWith("Status  : Open"));
-        assertTrue(output[3].contains("Robbery"));
-        assertTrue(output[4].contains("01/10/2025"));
-        assertTrue(output[5].contains("Masked suspect"));
-        assertTrue(output[6].contains("John Doe"));
-        assertTrue(output[7].contains("Officer Tan"));
->>>>>>> 41de4d97
     }
 
     @Test
     void list_summaryMode_omitsDetailedInfo() {
-<<<<<<< HEAD
-        caseList.add(new TheftCase("000001", "Robbery", "2025-10-01", "Masked suspect", "John Doe", "Officer Tan"));
-=======
-        LocalDate date = LocalDate.of(2025, 10, 1);
-        caseList.add(new OthersCase("000001", "Robbery", date, "Masked suspect", "John Doe", "Officer Tan"));
->>>>>>> 41de4d97
+        LocalDate date = LocalDate.of(2025, 10, 1);
+        caseList.add(new TheftCase("000001", "Robbery", date, "Masked suspect", "John Doe", "Officer Tan"));
 
         ListCommand command = new ListCommand(CaseListingMode.ALL, false);
         String[] output = command.getCaseDescriptions(caseList);
@@ -186,18 +146,11 @@
 
     @Test
     void list_verboseMixed_includesDetails() {
-<<<<<<< HEAD
-        caseList.add(new TheftCase("000001", "Robbery", "2025-10-01", "Masked suspect", "John Doe", "Officer Tan"));
-        caseList.add(new ScamCase("000002", "Fraud", "2025-10-02", "Email scam", "Jane Doe", "Officer Lim"));
-
-        Case closedCase = new AssaultCase("000003", "Trespass", "2025-10-03",
-=======
-        LocalDate date = LocalDate.of(2025, 10, 1);
-        caseList.add(new OthersCase("000001", "Robbery", date, "Masked suspect", "John Doe", "Officer Tan"));
-        caseList.add(new OthersCase("000002", "Fraud", date, "Email scam", "Jane Doe", "Officer Lim"));
-
-        Case closedCase = new OthersCase("000003", "Trespass", date,
->>>>>>> 41de4d97
+        LocalDate date = LocalDate.of(2025, 10, 1);
+        caseList.add(new TheftCase("000001", "Robbery", date, "Masked suspect", "John Doe", "Officer Tan"));
+        caseList.add(new ScamCase("000002", "Fraud", date, "Email scam", "Jane Doe", "Officer Lim"));
+
+        Case closedCase = new AssaultCase("000003", "Trespass", date,
                 "Unauthorized entry", "Jake Doe", "Officer Ong");
         closedCase.setClosed();
         caseList.add(closedCase);
@@ -223,18 +176,11 @@
 
     @Test
     void list_summaryMixed_omitsDetails() {
-<<<<<<< HEAD
-        caseList.add(new TheftCase("000001", "Robbery", "2025-10-01", "Masked suspect", "John Doe", "Officer Tan"));
-        caseList.add(new ScamCase("000002", "Fraud", "2025-10-02", "Email scam", "Jane Doe", "Officer Lim"));
-
-        Case closedCase = new AssaultCase("000003", "Trespass", "2025-10-03",
-=======
-        LocalDate date = LocalDate.of(2025, 10, 1);
-        caseList.add(new OthersCase("000001", "Robbery", date, "Masked suspect", "John Doe", "Officer Tan"));
-        caseList.add(new OthersCase("000002", "Fraud", date, "Email scam", "Jane Doe", "Officer Lim"));
-
-        Case closedCase = new OthersCase("000003", "Trespass", date,
->>>>>>> 41de4d97
+        LocalDate date = LocalDate.of(2025, 10, 1);
+        caseList.add(new TheftCase("000001", "Robbery", date, "Masked suspect", "John Doe", "Officer Tan"));
+        caseList.add(new ScamCase("000002", "Fraud", date, "Email scam", "Jane Doe", "Officer Lim"));
+
+        Case closedCase = new AssaultCase("000003", "Trespass", date,
                 "Unauthorized entry", "Jake Doe", "Officer Ong");
         closedCase.setClosed();
         caseList.add(closedCase);
@@ -252,11 +198,7 @@
     void list_verboseMode_truncatesLongInfo() {
         LocalDate date = LocalDate.of(2025, 10, 1);
         String longInfo = "X".repeat(150);
-<<<<<<< HEAD
-        caseList.add(new ScamCase("000004", "Forgery", "2025-10-04", longInfo, "Alex", "Officer Lee"));
-=======
-        caseList.add(new OthersCase("000004", "Forgery", date, longInfo, "Alex", "Officer Lee"));
->>>>>>> 41de4d97
+        caseList.add(new ScamCase("000004", "Forgery", date, longInfo, "Alex", "Officer Lee"));
 
         ListCommand command = new ListCommand(CaseListingMode.ALL, true);
         String[] output = command.getCaseDescriptions(caseList);
@@ -273,8 +215,8 @@
 
     @Test
     void list_verboseMode_handlesMissingFieldsGracefully() {
-<<<<<<< HEAD
-        caseList.add(new VandalismCase("000005", "Vandalism", "2025-10-05", "Graffiti", null, null));
+        LocalDate date = LocalDate.of(2025, 10, 1);
+        caseList.add(new VandalismCase("000005", "Vandalism", date, "Graffiti", null, null));
 
         ListCommand command = new ListCommand(CaseListingMode.ALL, true);
         String[] output = command.getCaseDescriptions(caseList);
@@ -287,11 +229,7 @@
 
     @Test
     void list_verboseMode_includesCategoryField() {
-        caseList.add(new ScamCase("000006", "Forgery", "2025-10-06", "Fake documents", "Sam", "Officer Teo"));
-=======
-        LocalDate date = LocalDate.of(2025, 10, 1);
-        caseList.add(new OthersCase("000005", "Vandalism", date, "Graffiti", null, null));
->>>>>>> 41de4d97
+        caseList.add(new ScamCase("000006", "Forgery", date, "Fake documents", "Sam", "Officer Teo"));
 
         ListCommand command = new ListCommand(CaseListingMode.ALL, true);
         String[] output = command.getCaseDescriptions(caseList);
