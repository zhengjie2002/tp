--- conflicted
+++ resolved
@@ -168,7 +168,6 @@
         return caseToDelete.getDisplayLine();
     }
 
-<<<<<<< HEAD
     public static ArrayList<Case> findCasesByKeyword(String keyword) {
         ArrayList<Case> casesFound = new ArrayList<>();
         for (Case c : caseList) {
@@ -177,7 +176,7 @@
             }
         }
         return casesFound;
-=======
+      
     /**
      * Reads and returns the display representation of a case.
      * Throws an {@link CaseNotFoundException} if the case does not exist or has been deleted.
@@ -191,6 +190,5 @@
             throw new CaseNotFoundException(caseId);
         }
         return caseToRead.getReadCaseDisplay();
->>>>>>> 6be44192
     }
 }