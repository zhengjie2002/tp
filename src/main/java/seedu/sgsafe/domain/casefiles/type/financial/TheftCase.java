--- conflicted
+++ resolved
@@ -16,7 +16,6 @@
     }
 
     @Override
-<<<<<<< HEAD
     public String[] getReadCaseDisplay() {
         String header = "======== CASE ID " + this.getId() + " ========";
         String statusLine = "Status  : " + (this.isOpen() ? "Open" : "Closed");
@@ -32,7 +31,6 @@
             "Stolen Object : " + (this.stolenObject == null ? "" : this.stolenObject),
             Display.formatIndentedText("Info    : ", this.getInfo(), 80)
         };
-=======
     public List<String> getValidEditFlags() {
         return List.of("title", "date", "info", "victim", "officer", "stolen-object");
     }
@@ -43,6 +41,5 @@
         if (newValues.containsKey("stolen-object")) {
             this.stolenObject = newValues.get("stolenObject");
         }
->>>>>>> 958b4f99
     }
 }