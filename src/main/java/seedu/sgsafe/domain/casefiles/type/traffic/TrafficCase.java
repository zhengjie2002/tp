package seedu.sgsafe.domain.casefiles.type.traffic;

import java.util.List;
import java.util.Map;

import seedu.sgsafe.domain.casefiles.Case;
import seedu.sgsafe.domain.casefiles.type.CaseType;
import seedu.sgsafe.utils.ui.Display;

import java.time.LocalDate;

public abstract class TrafficCase extends Case {
    private String vehicleType;
    private String vehiclePlate;
    private String roadName;

    public TrafficCase(String id, String title, LocalDate date, String info, String victim, String officer) {
        super(id, title, date, info, victim, officer);
        this.type = CaseType.TRAFFIC;
    }

    public String getVehicleType() {
        return vehicleType;
    }

<<<<<<< HEAD
    public String getvehiclePlate() {
        return vehicleType;
    }

    public String getroadName() {
        return vehicleType;
    }

    @Override
    public String[] getReadCaseDisplay() {
        String header = "======== CASE ID " + this.getId() + " ========";
        String statusLine = "Status  : " + (this.isOpen() ? "Open" : "Closed");

        return new String[] {
            header,
            statusLine,
            "Title   : " + (this.getTitle() == null ? "" : this.getTitle()),
            "Category: " + (this.getCategory() == null ? "" : this.getCategory()),
            "Date    : " + (this.getDate() == null ? "" : this.getDate()),
            "Victim  : " + (this.getVictim() == null ? "" : this.getVictim()),
            "Officer : " + (this.getOfficer() == null ? "" : this.getOfficer()),
            "Vehicle Type  : " + (this.vehicleType == null ? "" : this.vehicleType),
            "Vehicle Plate : " + (this.vehiclePlate == null ? "" : this.vehiclePlate),
            "Road Name      : " + (this.roadName == null ? "" : this.roadName),
            Display.formatIndentedText("Info    : ", this.getInfo(), 80)
        };
=======
    public String getVehiclePlate() {
        return vehiclePlate;
    }

    public String getRoadName() {
        return roadName;
    }
>>>>>>> b8a0822b
    
    @Override
    public List<String> getValidEditFlags() {
        return List.of("title", "date", "info", "victim", "officer",
                       "vehicle-type", "vehicle-plate", "road-name");
    }
    
    @Override
    public void update(Map<String, Object> newValues) {
        super.update(newValues);
        if (newValues.containsKey("vehicle-type")) {
            this.vehicleType = (String) newValues.get("vehicle-type");
        }
        if (newValues.containsKey("vehicle-plate")) {
            this.vehiclePlate = (String) newValues.get("vehicle-plate");
        }
        if (newValues.containsKey("road-name")) {
            this.roadName = (String) newValues.get("road-name");
        }
    }

    @Override
    public List<String> getAdditionalFields() {
        List<String> additionalFields = super.getAdditionalFields();
        additionalFields.add("vehicle-type");
        additionalFields.add("vehicle-plate");
        additionalFields.add("road-name");
        return additionalFields;
    }

    @Override
    public String toSaveString() {
        return super.toSaveString()
                + "|vehicle-type:" + (this.vehicleType  == null ? "" : this.vehicleType)
                + "|vehicle-plate:" + (this.vehiclePlate == null ? "" : this.vehiclePlate)
                + "|road-name:" + (this.roadName == null ? "" : this.roadName);
    }
}<|MERGE_RESOLUTION|>--- conflicted
+++ resolved
@@ -23,7 +23,6 @@
         return vehicleType;
     }
 
-<<<<<<< HEAD
     public String getvehiclePlate() {
         return vehicleType;
     }
@@ -50,16 +49,7 @@
             "Road Name      : " + (this.roadName == null ? "" : this.roadName),
             Display.formatIndentedText("Info    : ", this.getInfo(), 80)
         };
-=======
-    public String getVehiclePlate() {
-        return vehiclePlate;
-    }
 
-    public String getRoadName() {
-        return roadName;
-    }
->>>>>>> b8a0822b
-    
     @Override
     public List<String> getValidEditFlags() {
         return List.of("title", "date", "info", "victim", "officer",
