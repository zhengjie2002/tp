--- conflicted
+++ resolved
@@ -16,8 +16,6 @@
         super(id, title, date, info, victim, officer);
         this.type = CaseType.TRAFFIC;
     }
-<<<<<<< HEAD
-
 
     public String getVehicleType() {
         return vehicleType;
@@ -49,7 +47,6 @@
             "Road Name      : " + (this.roadName == null ? "" : this.roadName),
             Display.formatIndentedText("Info    : ", this.getInfo(), 80)
         };
-=======
     
     @Override
     public List<String> getValidEditFlags() {
@@ -69,6 +66,5 @@
         if (newValues.containsKey("road-name")) {
             this.roadName = newValues.get("roadName");
         }
->>>>>>> 958b4f99
     }
 }