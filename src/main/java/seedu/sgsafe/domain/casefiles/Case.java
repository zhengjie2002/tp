--- conflicted
+++ resolved
@@ -2,15 +2,12 @@
 
 import seedu.sgsafe.domain.casefiles.type.CaseType;
 import seedu.sgsafe.domain.casefiles.type.CaseCategory;
-<<<<<<< HEAD
 import seedu.sgsafe.utils.ui.Display;
-=======
 import seedu.sgsafe.utils.settings.Settings;
 import seedu.sgsafe.utils.storage.Storage;
 import seedu.sgsafe.utils.ui.DateFormatter;
 
 import java.time.LocalDate;
->>>>>>> b8a0822b
 
 import java.time.LocalDateTime;
 
@@ -380,7 +377,6 @@
     }
 
     /**
-<<<<<<< HEAD
      * Returns a detailed, full-line representation of this case for reading purposes.
      * <p>
      * Similar to {@link #getMultiLineVerboseDisplay()}, but without truncating the {@code info} field.
@@ -401,7 +397,9 @@
             "Officer : " + (officer == null ? "" : officer),
             Display.formatIndentedText("Info    : ", info, 80)
         };
-=======
+    }
+
+    /**
      * Converts this object's data fields into a single comma-separated string suitable for saving.
      * <p>
      * If any string field (e.g. {@code title}, {@code date}, etc.) is {@code null}, it will be replaced
@@ -425,6 +423,5 @@
                 + "|is-open:" + (this.isOpen ? "1" : "0")
                 + "|created-at:" + (this.createdAt == null ? "" : this.createdAt.format(dateTimeFormatter))
                 + "|updated-at:" + (this.updatedAt == null ? "" : this.updatedAt.format(dateTimeFormatter));
->>>>>>> b8a0822b
     }
 }