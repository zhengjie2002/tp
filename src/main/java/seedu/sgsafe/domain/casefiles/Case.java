--- conflicted
+++ resolved
@@ -185,17 +185,8 @@
      * @return a display-friendly string summarizing the case
      */
     public String getDisplayLine() {
-<<<<<<< HEAD
         String status = this.isOpen ? "[Open]" : "[Closed]";
         return String.format("%-8s %-9s %-6s %-10s %s", status, categoryString, this.id, this.date, this.title);
-=======
-        String status = this.isOpen ? "[O]" : "[C]";
-        String victimLine = (this.victim == null) ? "" : (" | Victim: " + this.victim);
-        String officerLine = (this.officer == null) ? "" : (" | Officer: " + this.officer);
-        String dateLine = (date == null ? "" : DateFormatter.formatDate(date, Settings.getOutputDateFormat()));
-        return status + " #" + this.id + " " + "[" + categoryString + "] " +
-                dateLine + " " + this.title + victimLine + officerLine;
->>>>>>> 41de4d97
     }
 
     /**
@@ -212,7 +203,6 @@
      * @return an array of strings representing the verbose, multi-line display of the case
      */
     public String[] getMultiLineVerboseDisplay() {
-<<<<<<< HEAD
         List<String> lines = new ArrayList<>();
         lines.add(formatCaseIDHeader());
 
@@ -227,24 +217,6 @@
         addFormattedLine(lines, "Officer", officer);
 
         return lines.toArray(new String[0]);
-=======
-        String header = "======== CASE ID " + this.id + " ========";
-        String statusLine = "Status  : " + (this.isOpen ? "Open" : "Closed");
-        String dateString = (date == null ? "" : DateFormatter.formatDate(date, Settings.getOutputDateFormat()));
-        String truncatedInfo = truncateInfo(this.info);
-
-        return new String[]{
-            header,
-            statusLine,
-            "Title   : " + (title == null ? "" : title),
-            "Date    : " + dateString,
-            "Info    : " + truncatedInfo,
-            "Victim  : " + (victim == null ? "" : victim),
-            "Officer : " + (officer == null ? "" : officer),
-            "Created at: " + createdAt.toString(),
-            "Updated at: " + updatedAt.toString()
-        };
->>>>>>> 41de4d97
     }
 
 
