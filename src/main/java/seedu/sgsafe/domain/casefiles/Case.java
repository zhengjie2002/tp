--- conflicted
+++ resolved
@@ -8,7 +8,6 @@
 import java.util.List;
 import java.util.Map;
 import java.util.ArrayList;
-import java.util.List;
 
 /**
  * Represents a case file in the SGSafe system.
@@ -180,58 +179,41 @@
      * @return a display-friendly string summarizing the case
      */
     public String getDisplayLine() {
-<<<<<<< HEAD
         String status = this.isOpen ? "[Open]" : "[Closed]";
-        return String.format("%-8s %-6s %-10s %s", status, this.id, this.date, this.title);
-=======
-        String status = this.isOpen ? "[O]" : "[C]";
-        String victimLine = (this.victim == null) ? "" : (" | Victim: " + this.victim);
-        String officerLine = (this.officer == null) ? "" : (" | Officer: " + this.officer);
-        return status + " #" + this.id + " " + "[" + categoryString + "] " +
-                this.date + " " + this.title + victimLine + officerLine;
->>>>>>> 958b4f99
-    }
-
-    /**
-     * Returns a verbose, multi-line representation of this case for detailed display.
-     * <p>
-     * The header line uses the format {@code ==== CASE ID 000000 ====}.
-     * All fields are truncated to 100 characters and suffixed with {@code "..."} if longer.
-     * Optional fields like {@code victim} and {@code officer} are omitted if not present.
-     *
-     * @return an array of strings representing the verbose display of the case
+        return String.format("%-8s %-9s %-6s %-10s %s", status, categoryString, this.id, this.date, this.title);
+    }
+
+    /**
+     * Constructs a detailed, multi-line string representation of this case for display purposes.
+     * <p>
+     * The output begins with a header line in the format {@code ==== CASE ID 000000 ====}, followed by
+     * key-value lines for each non-null field. Each value is truncated to 100 characters and suffixed
+     * with {@code "..."} if it exceeds that length. Optional fields such as {@code victim} and {@code officer}
+     * are only included if they are non-null.
+     * <p>
+     * This method avoids stacking function calls and delegates conditional formatting and addition
+     * to a helper method for clarity and maintainability.
+     *
+     * @return an array of strings representing the verbose, multi-line display of the case
      */
     public String[] getMultiLineVerboseDisplay() {
         List<String> lines = new ArrayList<>();
+
         lines.add(formatCaseIDHeader());
         lines.add(formatStatus());
-        lines.add(formatLine("Title", title));
-        lines.add(formatLine("Date", date));
-        lines.add(formatLine("Info", info));
-
-        if (victim != null) {
-            lines.add(formatLine("Victim", victim));
-        }
-        if (officer != null) {
-            lines.add(formatLine("Officer", officer));
-        }
-
-<<<<<<< HEAD
+
+        addFormattedLine(lines, "Category", categoryString);
+        addFormattedLine(lines, "Title", title);
+        addFormattedLine(lines, "Date", date);
+        addFormattedLine(lines, "Info", info);
+        addFormattedLine(lines, "Created at", createdAt.toString());
+        addFormattedLine(lines, "Updated at", updatedAt.toString());
+        addFormattedLine(lines, "Victim", victim);
+        addFormattedLine(lines, "Officer", officer);
+
         return lines.toArray(new String[0]);
-=======
-        return new String[] {
-            header,
-            statusLine,
-            "Title   : " + (title == null ? "" : title),
-            "Date    : " + (date == null ? "" : date),
-            "Info    : " + truncatedInfo,
-            "Victim  : " + (victim == null ? "" : victim),
-            "Officer : " + (officer == null ? "" : officer),
-            "Created at: " + createdAt.toString(),
-            "Updated at: " + updatedAt.toString()
-        };
->>>>>>> 958b4f99
-    }
+    }
+
 
     /**
      * Constructs the header line for the verbose display.
@@ -266,6 +248,13 @@
         return label + "  : " + truncate(value);
     }
 
+    private void addFormattedLine(List<String> lines, String label, String value) {
+        if (value != null) {
+            String formatted = formatLine(label, value);
+            lines.add(formatted);
+        }
+    }
+
     /**
      * Truncates the input string to a maximum of 100 characters.
      * If the input is {@code null}, returns an empty string.
@@ -275,7 +264,6 @@
      * @return the truncated string
      */
     private String truncate(String input) {
-        if (input == null) return "";
         return input.length() <= 100 ? input : input.substring(0, 100) + "...";
     }
 
