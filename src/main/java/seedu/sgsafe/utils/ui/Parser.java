--- conflicted
+++ resolved
@@ -3,18 +3,14 @@
 import seedu.sgsafe.utils.command.AddCommand;
 import seedu.sgsafe.utils.command.CaseListingMode;
 import seedu.sgsafe.utils.command.Command;
-<<<<<<< HEAD
 import seedu.sgsafe.utils.command.ListCommand;
+import seedu.sgsafe.utils.command.EditCommand;
 
 import seedu.sgsafe.utils.exceptions.DuplicateFlagException;
 import seedu.sgsafe.utils.exceptions.EmptyCommandException;
 import seedu.sgsafe.utils.exceptions.IncorrectFlagException;
-=======
-import seedu.sgsafe.utils.command.EditCommand;
-import seedu.sgsafe.utils.exceptions.EmptyCommandException;
 import seedu.sgsafe.utils.exceptions.InvalidEditCommandException;
-import seedu.sgsafe.utils.command.ListCommand;
->>>>>>> 250468cf
+
 import seedu.sgsafe.utils.exceptions.ListCommandException;
 import seedu.sgsafe.utils.exceptions.MissingAddParameterException;
 import seedu.sgsafe.utils.exceptions.UnknownCommandException;
@@ -96,17 +92,10 @@
      * Parses the {@code add} command and validates its arguments.
      * <p>
      * This method extracts flags and their values from the input, ensuring that required fields
-<<<<<<< HEAD
      * (title, date, and info) are present.
      *
      * @param remainder the portion of the input following the {@code add} keyword
      * @return a valid {@link AddCommand} if arguments are invalid
-=======
-     * (title, date, and info) are present. If any validation fails, an [SHENNON REMOVED THIS SRY] is returned.
-     *
-     * @param remainder the portion of the input following the {@code add} keyword
-     * @return a valid {@link AddCommand} or an [SHENNON REMOVED THIS SRY] if arguments are invalid
->>>>>>> 250468cf
      */
     private static Command parseAddCommand(String remainder) {
         validateInputNotEmpty(remainder);
