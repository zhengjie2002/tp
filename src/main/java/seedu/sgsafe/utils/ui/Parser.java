--- conflicted
+++ resolved
@@ -53,63 +53,6 @@
         userInput = cleanUserInput(userInput);
         String keyword = getKeywordFromUserInput(userInput);
         String remainder = getRemainderFromUserInput(userInput);
-
-        return switch (keyword) {
-        case "list" -> parseListCommand(remainder);
-        case "add" -> parseAddCommand(remainder);
-        case "edit" -> parseEditCommand(remainder);
-        default -> throw new UnknownCommandException();
-        };
-    }
-
-    /**
-     * Cleans the raw user input by trimming whitespace and validating non-emptiness.
-     *
-     * @param userInput the raw input string from the user
-     * @return a trimmed, non-empty input string
-     * @throws EmptyCommandException if the input is empty after trimming
-     */
-    private static String cleanUserInput(String userInput) {
-        userInput = userInput.strip();
-        if (userInput.isEmpty()) {
-            throw new EmptyCommandException();
-        }
-        return userInput;
-    }
-
-    /**
-     * Extracts the command keyword from the user input.
-     * <p>
-     * The keyword is assumed to be the first word before any space.
-     *
-     * @param userInput the full input string
-     * @return the command keyword (e.g., "add", "list", "edit")
-     */
-    private static String getKeywordFromUserInput(String userInput) {
-        int spaceIndex = userInput.indexOf(" ");
-        if (spaceIndex != -1) {
-            return userInput.substring(0, spaceIndex).trim();
-        } else {
-            return userInput;
-        }
-    }
-
-    /**
-     * Extracts the remainder of the input after the command keyword.
-     * <p>
-     * Used to pass arguments to command-specific parsers.
-     *
-     * @param userInput the full input string
-     * @return the remainder of the input after the keyword, or an empty string if none
-     */
-    private static String getRemainderFromUserInput(String userInput) {
-        int spaceIndex = userInput.indexOf(" ");
-        if (spaceIndex != -1 && userInput.length() > spaceIndex + 1) {
-            return userInput.substring(spaceIndex + 1).trim();
-        } else {
-            return "";
-        }
-<<<<<<< HEAD
 
         return switch (keyword) {
         case "list" -> parseListCommand(remainder);
@@ -118,8 +61,55 @@
         case "close" -> parseCloseCommand(remainder);
         default -> throw new UnknownCommandException();
         };
-=======
->>>>>>> a03d28a0
+    }
+
+    /**
+     * Cleans the raw user input by trimming whitespace and validating non-emptiness.
+     *
+     * @param userInput the raw input string from the user
+     * @return a trimmed, non-empty input string
+     * @throws EmptyCommandException if the input is empty after trimming
+     */
+    private static String cleanUserInput(String userInput) {
+        userInput = userInput.strip();
+        if (userInput.isEmpty()) {
+            throw new EmptyCommandException();
+        }
+        return userInput;
+    }
+
+    /**
+     * Extracts the command keyword from the user input.
+     * <p>
+     * The keyword is assumed to be the first word before any space.
+     *
+     * @param userInput the full input string
+     * @return the command keyword (e.g., "add", "list", "edit")
+     */
+    private static String getKeywordFromUserInput(String userInput) {
+        int spaceIndex = userInput.indexOf(" ");
+        if (spaceIndex != -1) {
+            return userInput.substring(0, spaceIndex).trim();
+        } else {
+            return userInput;
+        }
+    }
+
+    /**
+     * Extracts the remainder of the input after the command keyword.
+     * <p>
+     * Used to pass arguments to command-specific parsers.
+     *
+     * @param userInput the full input string
+     * @return the remainder of the input after the keyword, or an empty string if none
+     */
+    private static String getRemainderFromUserInput(String userInput) {
+        int spaceIndex = userInput.indexOf(" ");
+        if (spaceIndex != -1 && userInput.length() > spaceIndex + 1) {
+            return userInput.substring(spaceIndex + 1).trim();
+        } else {
+            return "";
+        }
     }
 
     /**
