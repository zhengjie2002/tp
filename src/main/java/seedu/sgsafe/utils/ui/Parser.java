package seedu.sgsafe.utils.ui;

import seedu.sgsafe.utils.command.AddCommand;
import seedu.sgsafe.utils.command.ByeCommand;
import seedu.sgsafe.utils.command.CaseListingMode;
import seedu.sgsafe.utils.command.CloseCommand;
import seedu.sgsafe.utils.command.Command;
import seedu.sgsafe.utils.command.FindCommand;
import seedu.sgsafe.utils.command.HelpCommand;
import seedu.sgsafe.utils.command.ListCommand;
import seedu.sgsafe.utils.command.EditCommand;
import seedu.sgsafe.utils.command.EditPromptCommand;
import seedu.sgsafe.utils.command.DeleteCommand;
import seedu.sgsafe.utils.command.ReadCommand;

import seedu.sgsafe.utils.command.OpenCommand;
import seedu.sgsafe.utils.command.SettingCommand;
import seedu.sgsafe.utils.command.SettingType;
import seedu.sgsafe.utils.exceptions.DuplicateFlagException;
import seedu.sgsafe.utils.exceptions.EmptyCommandException;
import seedu.sgsafe.utils.exceptions.IncorrectFlagException;
import seedu.sgsafe.utils.exceptions.InputLengthExceededException;
import seedu.sgsafe.utils.exceptions.InvalidByeCommandException;
import seedu.sgsafe.utils.exceptions.InvalidCaseIdException;
import seedu.sgsafe.utils.exceptions.InvalidCloseCommandException;
import seedu.sgsafe.utils.exceptions.InvalidDateInputException;
import seedu.sgsafe.utils.exceptions.InvalidDoubleException;
import seedu.sgsafe.utils.exceptions.InvalidEditCommandException;
import seedu.sgsafe.utils.exceptions.InvalidFindCommandException;
import seedu.sgsafe.utils.exceptions.InvalidFormatStringException;
import seedu.sgsafe.utils.exceptions.InvalidHelpCommandException;
import seedu.sgsafe.utils.exceptions.InvalidIntegerException;
import seedu.sgsafe.utils.exceptions.InvalidListCommandException;
import seedu.sgsafe.utils.exceptions.InvalidAddCommandException;
import seedu.sgsafe.utils.exceptions.InvalidOpenCommandException;
import seedu.sgsafe.utils.exceptions.InvalidReadCommandException;
import seedu.sgsafe.utils.exceptions.InvalidSettingCommandException;
import seedu.sgsafe.utils.exceptions.InvalidStatusException;
import seedu.sgsafe.utils.exceptions.UnknownCommandException;
import seedu.sgsafe.utils.exceptions.InvalidDeleteCommandException;
import  seedu.sgsafe.utils.exceptions.InvalidCharacterException;
import seedu.sgsafe.utils.settings.Settings;

import java.time.LocalDate;
import java.util.HashMap;
import java.util.List;
import java.util.Map;
import java.util.logging.Logger;
import java.util.logging.Level;

/**
 * Responsible for interpreting raw user input and converting it into structured {@link Command} objects.
 * Acts as the first step in the command execution pipeline by identifying the command type and validating arguments.
 */
public class Parser {

    // Logger for logging parsing activities and errors
    private static final Logger logger = Logger.getLogger(Parser.class.getName());

    // Regular expression used to split input into flags and their values. It retains the delimiter.
    private static final String FLAG_SEPARATOR_REGEX = "\\s+(?=--)";

    // Prefix used to identify flags in the input
    private static final String FLAG_PREFIX = "--";

    // Validator instance for input validation
    private static final Validator validator = new Validator();

    // Maximum allowed length for any input value
    private static final int MAX_INPUT_LENGTH = 5000;

    // Placeholder for escaped flag sequences
    private static final String ESCAPED_FLAG_PLACEHOLDER = "<<<ESCAPED_DOUBLE_DASH>>>";

    /**
     * Parses raw user input into a {@link Command} object.
     * <p>
     * This method trims the input, extracts the command keyword, and delegates to specialized parsers
     * based on the keyword. If the input is empty or unrecognized, an appropriate exception is thrown.
     *
     * @param userInput the full input string entered by the user
     * @return a {@link Command} representing the parsed action
     * @throws EmptyCommandException       if the input is empty or contains only whitespace
     * @throws UnknownCommandException     if the command keyword is not recognized
     * @throws InvalidListCommandException if the {@code list} command contains unexpected arguments
     */
    public static Command parseInput(String userInput) {
        String cleanedUserInput = cleanUserInput(userInput);
        String keyword = getKeywordFromUserInput(cleanedUserInput).toLowerCase();
        String remainder = getRemainderFromUserInput(cleanedUserInput);
        if(remainder.contains("|")) {
            throw new InvalidCharacterException();
        }

        return switch (keyword) {
        case "list" -> parseListCommand(remainder);
        case "add" -> parseAddCommand(remainder);
        case "edit" -> parseEditCommand(remainder);
        case "close" -> parseCloseCommand(remainder);
        case "open" -> parseOpenCommand(remainder);
        case "delete" -> parseDeleteCommand(remainder);
        case "bye" -> parseByeCommand(remainder);
        case "help" -> parseHelpCommand(remainder);
        case "setting" -> parseSettingCommand(remainder);
        case "read" -> parseReadCommand(remainder);
        case "find" -> parseFindCommand(remainder);
        default -> throw new UnknownCommandException(userInput, keyword);
        };
    }

    /**
     * Cleans the raw user input by trimming whitespace and validating non-emptiness.
     *
     * @param userInput the raw input string from the user
     * @return a trimmed, non-empty input string
     * @throws EmptyCommandException if the input is empty after trimming
     */
    private static String cleanUserInput(String userInput) {
        userInput = userInput.strip();
        if (userInput.isEmpty()) {
            throw new EmptyCommandException();
        }
        return userInput;
    }

    /**
     * Extracts the command keyword from the user input.
     * <p>
     * The keyword is assumed to be the first word before any space.
     *
     * @param userInput the full input string
     * @return the command keyword (e.g., "add", "list", "edit")
     */
    private static String getKeywordFromUserInput(String userInput) {
        int spaceIndex = userInput.indexOf(" ");
        if (spaceIndex != -1) {
            return userInput.substring(0, spaceIndex).trim();
        } else {
            return userInput;
        }
    }

    /**
     * Extracts the remainder of the input after the command keyword.
     * <p>
     * Used to pass arguments to command-specific parsers.
     *
     * @param userInput the full input string
     * @return the remainder of the input after the keyword, or an empty string if none
     */
    private static String getRemainderFromUserInput(String userInput) {
        int spaceIndex = userInput.indexOf(" ");
        if (spaceIndex != -1 && userInput.length() > spaceIndex + 1) {
            return userInput.substring(spaceIndex + 1).trim();
        } else {
            return "";
        }
    }

    //@@ author xelisce
    /**
     * Parses the {@code list} command and validates its optional {@code --status} and {@code --mode} flags.
     * <p>
     * Supported formats include:
     * <ul>
     *   <li>{@code list} — Lists cases using the default mode and non-verbose output</li>
     *   <li>{@code list --status open} — Lists only open cases</li>
     *   <li>{@code list --status closed} — Lists only closed cases</li>
     *   <li>{@code list --mode verbose} — Enables verbose output</li>
     * </ul>
     * If {@code --status} is present, its value must be one of {@code open}, {@code closed}, or {@code all}.
     * If {@code --mode} is present, its value must be either {@code verbose} or {@code summary}.
     * Any invalid flag or value will result in a {@link IncorrectFlagException}.
     *
     * @param remainder the portion of the input following the {@code list} keyword
     * @return a {@link ListCommand} with the appropriate {@link CaseListingMode} and verbosity setting
     * @throws IncorrectFlagException if the input contains invalid flags or unsupported values
     */
    private static Command parseListCommand(String remainder) {
        if (remainder.isEmpty()) {
            return new ListCommand(CaseListingMode.DEFAULT, false);
        }

        Map<String, String> flagValues = extractFlagValues(remainder);
        List<String> validFlags = List.of("status", "mode");

        if (!validator.haveValidFlags(flagValues, validFlags)) {
            throw new InvalidListCommandException();
        }

        CaseListingMode listingMode = parseListStatus(flagValues.get("status"));
        boolean isVerbose = parseListMode(flagValues.get("mode"));

        return new ListCommand(listingMode, isVerbose);
    }

    /**
     * Parses the {@code --status} flag value and maps it to a {@link CaseListingMode}.
     * <p>
     * Valid values are:
     * <ul>
     *   <li>{@code open} — Maps to {@link CaseListingMode#OPEN_ONLY}</li>
     *   <li>{@code closed} — Maps to {@link CaseListingMode#CLOSED_ONLY}</li>
     * </ul>
     * If the value is {@code null} or empty, {@link CaseListingMode#DEFAULT} is returned.
     * Any other value will result in a {@link IncorrectFlagException}.
     *
     * @param status the value of the {@code --status} flag
     * @return the corresponding {@link CaseListingMode}
     * @throws IncorrectFlagException if the status value is invalid
     */
    private static CaseListingMode parseListStatus(String status) {
        if (status == null || status.isEmpty()) {
            return CaseListingMode.DEFAULT;
        }

        return switch (status.toLowerCase()) {
        case "open" -> CaseListingMode.OPEN_ONLY;
        case "closed" -> CaseListingMode.CLOSED_ONLY;
<<<<<<< HEAD
        default -> throw new InvalidListCommandException();
=======
        case "all" -> CaseListingMode.ALL;
        default -> throw new InvalidStatusException();
>>>>>>> d354e564
        };
    }

    /**
     * Parses the {@code --mode} flag value and determines verbosity.
     * <p>
     * Valid values are:
     * <ul>
     *   <li>{@code verbose} — Enables verbose output</li>
     * </ul>
     * If the value is {@code null} or empty, summary mode is assumed by default.
     * Any other value will result in a {@link IncorrectFlagException}.
     *
     * @param mode the value of the {@code --mode} flag
     * @return {@code true} if verbose mode is enabled, {@code false} otherwise
     * @throws IncorrectFlagException if the mode value is invalid
     */
    private static boolean parseListMode(String mode) {
        if (mode == null || mode.isEmpty()) {
            return false; // default to non-verbose
        }

        return switch (mode.toLowerCase()) {
        case "verbose" -> true;
        default -> throw new InvalidListCommandException();
        };
    }

    //@@ author

    /**
     * Parses the {@code add} command and validates its arguments.
     * <p>
     * This method extracts flags and their values from the input, ensuring that required fields
     * (category, title, date, and info) are present.
     *
     * @param remainder the portion of the input following the {@code add} keyword
     * @return a valid {@link AddCommand} if arguments are invalid
     */
    private static Command parseAddCommand(String remainder) {
        // List of required flags for the add command
        List<String> requiredFlags = List.of("category", "title", "date", "info");

        // List of valid flags to be taken as input from the user
        List<String> validFlags = List.of("category", "title", "date", "info", "victim", "officer");

        LocalDate date;

        if (validator.inputIsEmpty(remainder)) {
            throw new InvalidAddCommandException();
        }

        Map<String, String> flagValues = extractFlagValues(remainder);

        if (!validator.haveAllRequiredFlags(flagValues, requiredFlags) ||
                !validator.haveValidFlags(flagValues, validFlags)) {
            throw new InvalidAddCommandException();
        }

        try {
            date = DateFormatter.parseDate(flagValues.get("date"), Settings.getInputDateFormat());
        } catch (Exception e) {
            logger.log(Level.WARNING, "Invalid date format detected");
            throw new InvalidDateInputException();
        }

        return new AddCommand(flagValues.get("category"), flagValues.get("title"), date,
                flagValues.get("info"), flagValues.get("victim"), flagValues.get("officer"));
    }

    /**
     * Parses the {@code close} command and validates its argument.
     * <p>
     * This method expects a string representing the caseId to close.
     * If the input is empty, an {@link InvalidCloseCommandException}
     * will be thrown.
     * If the caseId format is wrong, an {@link InvalidCaseIdException}
     * will be thrown.
     *
     * @param remainder the portion of the input following the {@code close} keyword
     * @return a valid {@link CloseCommand} if the argument is a valid caseId
     * @throws InvalidCloseCommandException if the argument is missing
     * @throws InvalidCaseIdException       if the caseId format is wrong
     */
    private static Command parseCloseCommand(String remainder) {
        if (validator.inputIsEmpty(remainder)) {
            throw new InvalidCloseCommandException();
        }
        if (!validator.isValidCaseId(remainder)) {
            throw new InvalidCaseIdException();
        }
        return new CloseCommand(remainder);
    }

    /**
     * Parses the {@code close} command and validates its argument.
     * <p>
     * This method expects a string representing the caseId to open.
     * If the input is empty, an {@link InvalidCloseCommandException}
     * will be thrown.
     * If the caseId format is wrong, an {@link InvalidCaseIdException}
     * will be thrown.
     *
     * @param remainder the portion of the input following the {@code open} keyword
     * @return a valid {@link OpenCommand} if the argument is a valid caseId
     * @throws InvalidOpenCommandException if the argument is missing
     * @throws InvalidCaseIdException      if the caseId format is wrong
     */
    private static Command parseOpenCommand(String remainder) {
        if (validator.inputIsEmpty(remainder)) {
            throw new InvalidOpenCommandException();
        }
        if (!validator.isValidCaseId(remainder)) {
            throw new InvalidCaseIdException();
        }
        return new OpenCommand(remainder);
    }

    /**
     * Extracts flags and their corresponding values from the input string.
     * <p>
     * The input is split based on the defined flag separator regex, and each part is processed
     * to isolate the flag name and its value. The results are stored in a map.
     * \-- is used as an escape character for -- to use -- in body text.
     *
     * @param input the portion of the input containing flags and their values
     * @return a map of flag names with their corresponding values
     * @throws DuplicateFlagException if a flag appears more than once in the input
     * @throws IncorrectFlagException if a flag is malformed or missing its value
     */
    private static Map<String, String> extractFlagValues(String input) {

        // Replace \-- with a placeholder
        String escapedInput = input.replace("\\--", ESCAPED_FLAG_PLACEHOLDER);

        String[] parts = escapedInput.split(FLAG_SEPARATOR_REGEX);
        Map<String, String> flagValues = new HashMap<>();

        for (String part : parts) {

            // First, the prefix -- is removed.
            String trimmedPart = part.replaceFirst(FLAG_PREFIX, "").trim();
            if (trimmedPart.isEmpty()) {
                logger.log(Level.WARNING, "Incorrect flag usage detected");
                throw new IncorrectFlagException();
            }

            int spaceIndex = trimmedPart.indexOf(" ");
            if (spaceIndex == -1) {
                logger.log(Level.WARNING, "Incorrect flag usage detected");
                throw new IncorrectFlagException();
            }

            // Then we separate the flag from its value.
            String flag = trimmedPart.substring(0, spaceIndex).trim();
            String value = trimmedPart.substring(spaceIndex + 1).trim();

            // Replace the placeholder back with --
            value = value.replace(ESCAPED_FLAG_PLACEHOLDER, "--");

            if(value.length() > MAX_INPUT_LENGTH){
                logger.log(Level.WARNING, "Input exceeds character limit");
                throw new InputLengthExceededException();
            }

            if (flagValues.containsKey(flag)) {
                logger.log(Level.WARNING, "Duplicated flags detected");
                throw new DuplicateFlagException();
            }

            // Finally, we store the flag and its value in the map.
            flagValues.put(flag, value);
        }
        return flagValues;
    }

    /**
     * Parses the 'edit' command input.
     * <p>
     * Supports two modes:
     * <ol>
     *   <li>{@code edit <caseId>} - Shows valid flags for the case</li>
     *   <li>{@code edit <caseId> --flag value} - Directly edits the case</li>
     * </ol>
     */
    private static Command parseEditCommand(String remainder) {
        if (remainder.isEmpty()) {
            throw new InvalidEditCommandException();
        }

        int firstSpaceIndex = remainder.indexOf(" ");

        // Case 1: Only case ID is provided (e.g. "edit 000000")
        if (firstSpaceIndex == -1) {
            if (!validator.isValidCaseId(remainder)) {
                throw new InvalidCaseIdException();
            }
            return new EditPromptCommand(remainder);
        }

        // Case 2: Flags provided together with case ID (e.g. "edit 000000 --location 123 Street")
        String caseId = remainder.substring(0, firstSpaceIndex);
        if (!validator.isValidCaseId(caseId)) {
            throw new InvalidCaseIdException();
        }

        String replacements = remainder.substring(firstSpaceIndex + 1).trim();

        // Check if replacements start with --
        if (replacements.startsWith("--")) {
            Map<String, String> flagValues = extractFlagValues(replacements);
            Map<String, Object> typedFlagValues = convertFlagValueTypes(flagValues);
            return new EditCommand(caseId, typedFlagValues);
        } else {
            logger.log(Level.WARNING, "Incorrect flag usage detected");
            throw new IncorrectFlagException();
        }
    }

    /**
     * Converts raw flag values from strings to their appropriate types based on flag names.
     * @param rawValues map of flag names and their string values as input by the user
     * @return map of flag names and their values converted to appropriate types
     * @throws InvalidDateInputException if a date value cannot be parsed using the system input date format
     * @throws InvalidIntegerException if a numerical flag value is non-numeric or negative
     */
    public static Map<String, Object> convertFlagValueTypes(Map<String, String> rawValues) {
        logger.fine("Starting flag value type conversion.");

        Map<String, Object> typedValues = new HashMap<>();
        LocalDate parsedDate;

        for (Map.Entry<String, String> entry : rawValues.entrySet()) {
            String flag = entry.getKey();
            String value = entry.getValue();

            // Convert based on flag type (e.g. date for "date", integer for "no-of-victims")
            switch (flag) {
            case "date":
                try {
                    parsedDate = DateFormatter.parseDate(rawValues.get("date"), Settings.getInputDateFormat());
                    typedValues.put(flag, parsedDate);
                } catch (Exception e) {
                    logger.log(Level.WARNING, "Failed to parse date value '" + value + "' for flag '" + flag + "'.");
                    throw new InvalidDateInputException();
                }
                break;

            case "number-of-victims",
                 "number-of-casualties",
                 "exceeded-speed",
                 "speed-limit":
                try {
                    Integer intValue = Integer.parseInt(value);
                    if (intValue < 0) {
                        logger.log(Level.WARNING,"Value for flag '" + flag + "' is negative: " + intValue);
                        throw new InvalidIntegerException(flag);
                    }
                    typedValues.put(flag, intValue);
                } catch (NumberFormatException e) {
                    logger.log(Level.WARNING, "Failed to parse integer from non-numeric string '" + value
                            + "' for flag '" + flag + "'.");
                    throw new InvalidIntegerException(flag);
                }
                break;

            case "monetary-damage",
                 "financial-value":
                try {
                    Double doubleValue = Double.parseDouble(value);
                    if (doubleValue < 0) {
                        logger.log(Level.WARNING, "Value for flag '" + flag + "' is negative: " + doubleValue);
                        throw new InvalidDoubleException(flag);
                    }
                    doubleValue = Math.round(doubleValue * 100.0) / 100.0;
                    typedValues.put(flag, doubleValue);
                } catch (NumberFormatException e) {
                    logger.log(Level.WARNING, "Failed to parse double from non-numeric string '" + value
                            + "' for flag '" + flag + "'.");
                    throw new InvalidDoubleException(flag);
                }
                break;

            default:
                // All other flags remain as String
                typedValues.put(flag, value);
            }
        }

        logger.fine("Finished flag value type conversion.");
        return typedValues;
    }


    /**
     * Parses the 'delete' command input, validates its format, and constructs an DeleteCommand object.
     * Throws an InvalidDeleteCommandException if the input is missing or incorrectly formatted.
     */
    private static Command parseDeleteCommand(String remainder) {
        if (!validator.isValidCaseId(remainder)) {
            throw new InvalidDeleteCommandException();
        }
        return new DeleteCommand(remainder);
    }

    private static Command parseSettingCommand(String remainder) {
        List<String> requiredFlags = List.of("type", "value");
        List<String> validFlags = List.of("type", "value");

        if (validator.inputIsEmpty(remainder)) {
            throw new InvalidSettingCommandException(false);
        }

        Map<String, String> flagValues = extractFlagValues(remainder);

        if (!validator.haveAllRequiredFlags(flagValues, requiredFlags) ||
                !validator.haveValidFlags(flagValues, validFlags)) {
            throw new InvalidSettingCommandException(false);
        }

        SettingType settingType = parseSettingType(flagValues.get("type"));
        if(!validator.isValidDateTimeString(flagValues.get("value"))) {
            throw new InvalidFormatStringException();
        }

        return new SettingCommand(settingType, flagValues.get("value"));
    }

    private static SettingType parseSettingType(String typeString) {
        try {
            return SettingType.valueOf(typeString.toUpperCase());
        } catch (IllegalArgumentException e) {
            throw new InvalidSettingCommandException(true);
        }
    }

    /**
     * Parses the 'read' command input, validates its format, and constructs a ReadCommand object.
     * Throws an InvalidReadCommandException if the input is missing or incorrectly formatted.
     */

    private static Command parseReadCommand(String remainder) {
        if (!validator.isValidCaseId(remainder)) {
            throw new InvalidReadCommandException();
        }
        return new ReadCommand(remainder);
    }

    private static Command parseByeCommand(String remainder) {
        if (!remainder.isEmpty()) {
            throw new InvalidByeCommandException();
        }
        return new ByeCommand();
    }

    private static Command parseHelpCommand(String remainder) {
        if (!remainder.isEmpty()) {
            throw new InvalidHelpCommandException();
        }
        return new HelpCommand();
    }

    //@@ author zhengjie2002
    /**
     * Parses the {@code find} command and validates its arguments.
     * <p>
     * This method extracts the {@code --keyword} flag from the input and validates that it is present.
     * The keyword is used to search for cases with matching titles or descriptions.
     * <p>
     * Supported format:
     * <ul>
     *   <li>{@code find --keyword <search_term>} — Searches for cases containing the specified keyword</li>
     * </ul>
     * The {@code --keyword} flag is required. If it is missing or if any invalid flags are present,
     * an {@link InvalidFindCommandException} will be thrown.
     *
     * @param remainder the portion of the input following the {@code find} keyword
     * @return a {@link FindCommand} configured with the specified search keyword
     * @throws InvalidFindCommandException if the input is empty, missing the required {@code --keyword} flag,
     *                                     or contains invalid flags
     */
    private static Command parseFindCommand(String remainder) {
        // List of required flags for the find command
        List<String> requiredFlags = List.of("keyword");

        //  List of valid flags to be taken as input from the user
        List<String> validFlags = List.of("keyword", "status");


        if (validator.inputIsEmpty(remainder)) {
            throw new InvalidFindCommandException();
        }

        Map<String, String> flagValues = extractFlagValues(remainder);

        if (!validator.haveAllRequiredFlags(flagValues, requiredFlags) ||
                !validator.haveValidFlags(flagValues, validFlags)) {
            throw new InvalidFindCommandException();
        }

        CaseListingMode listingMode = parseListStatus(flagValues.get("status"));

        return new FindCommand(flagValues.get("keyword"), listingMode);
    }

    //@@ author
}<|MERGE_RESOLUTION|>--- conflicted
+++ resolved
@@ -217,12 +217,7 @@
         return switch (status.toLowerCase()) {
         case "open" -> CaseListingMode.OPEN_ONLY;
         case "closed" -> CaseListingMode.CLOSED_ONLY;
-<<<<<<< HEAD
-        default -> throw new InvalidListCommandException();
-=======
-        case "all" -> CaseListingMode.ALL;
         default -> throw new InvalidStatusException();
->>>>>>> d354e564
         };
     }
 
