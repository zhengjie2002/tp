package seedu.sgsafe.utils.ui;

import seedu.sgsafe.utils.command.AddCommand;
import seedu.sgsafe.utils.command.CaseListingMode;
import seedu.sgsafe.utils.command.CloseCommand;
import seedu.sgsafe.utils.command.Command;
import seedu.sgsafe.utils.command.ListCommand;
import seedu.sgsafe.utils.command.EditCommand;
import seedu.sgsafe.utils.command.EditPromptCommand;
import seedu.sgsafe.utils.command.DeleteCommand;
import seedu.sgsafe.utils.command.ReadCommand;

import seedu.sgsafe.utils.command.OpenCommand;
import seedu.sgsafe.utils.command.SettingCommand;
import seedu.sgsafe.utils.command.SettingType;
import seedu.sgsafe.utils.exceptions.DuplicateFlagException;
import seedu.sgsafe.utils.exceptions.EmptyCommandException;
import seedu.sgsafe.utils.exceptions.IncorrectFlagException;
import seedu.sgsafe.utils.exceptions.InputLengthExceededException;
import seedu.sgsafe.utils.exceptions.InvalidCaseIdException;
import seedu.sgsafe.utils.exceptions.InvalidCloseCommandException;
import seedu.sgsafe.utils.exceptions.InvalidDateInputException;
import seedu.sgsafe.utils.exceptions.InvalidEditCommandException;
import seedu.sgsafe.utils.exceptions.InvalidListCommandException;
import seedu.sgsafe.utils.exceptions.InvalidAddCommandException;
import seedu.sgsafe.utils.exceptions.InvalidOpenCommandException;
<<<<<<< HEAD
import seedu.sgsafe.utils.exceptions.InvalidReadCommandException;
=======
import seedu.sgsafe.utils.exceptions.InvalidSettingCommandException;
>>>>>>> b8a0822b
import seedu.sgsafe.utils.exceptions.UnknownCommandException;
import seedu.sgsafe.utils.exceptions.InvalidDeleteCommandException;
import  seedu.sgsafe.utils.exceptions.InvalidCharacterException;
import seedu.sgsafe.utils.settings.Settings;

import java.time.LocalDate;
import java.util.HashMap;
import java.util.List;
import java.util.Map;
import java.util.logging.Logger;
import java.util.logging.Level;

/**
 * Responsible for interpreting raw user input and converting it into structured {@link Command} objects.
 * Acts as the first step in the command execution pipeline by identifying the command type and validating arguments.
 */
public class Parser {

    // Logger for logging parsing activities and errors
    private static final Logger logger = Logger.getLogger(Parser.class.getName());

    // Regular expression used to split input into flags and their values. It retains the delimiter.
    private static final String FLAG_SEPARATOR_REGEX = "\\s+(?=--)";

    // Prefix used to identify flags in the input
    private static final String FLAG_PREFIX = "--";

    // List of valid flags to be taken as input from the user
    private static final List<String> VALID_FLAGS = List.of("category", "title", "date", "info", "victim", "officer");

    // Validator instance for input validation
    private static final Validator validator = new Validator();

    // Maximum allowed length for any input value
    private static final int MAX_INPUT_LENGTH = 5000;

    // Placeholder for escaped flag sequences
    private static final String ESCAPED_FLAG_PLACEHOLDER = "<<<ESCAPED_DOUBLE_DASH>>>";

    /**
     * Parses raw user input into a {@link Command} object.
     * <p>
     * This method trims the input, extracts the command keyword, and delegates to specialized parsers
     * based on the keyword. If the input is empty or unrecognized, an appropriate exception is thrown.
     *
     * @param userInput the full input string entered by the user
     * @return a {@link Command} representing the parsed action
     * @throws EmptyCommandException       if the input is empty or contains only whitespace
     * @throws UnknownCommandException     if the command keyword is not recognized
     * @throws InvalidListCommandException if the {@code list} command contains unexpected arguments
     */
    public static Command parseInput(String userInput) {
        userInput = cleanUserInput(userInput);
        String keyword = getKeywordFromUserInput(userInput);
        String remainder = getRemainderFromUserInput(userInput);
        if(remainder.contains("|")) {
            throw new InvalidCharacterException();
        }

        return switch (keyword) {
        case "list" -> parseListCommand(remainder);
        case "add" -> parseAddCommand(remainder);
        case "edit" -> parseEditCommand(remainder);
        case "close" -> parseCloseCommand(remainder);
        case "open" -> parseOpenCommand(remainder);
        case "delete" -> parseDeleteCommand(remainder);
<<<<<<< HEAD
        case "read" -> parseReadCommand(remainder);
=======
        case "setting" -> parseSettingCommand(remainder);
>>>>>>> b8a0822b
        default -> throw new UnknownCommandException(keyword);
        };
    }

    /**
     * Cleans the raw user input by trimming whitespace and validating non-emptiness.
     *
     * @param userInput the raw input string from the user
     * @return a trimmed, non-empty input string
     * @throws EmptyCommandException if the input is empty after trimming
     */
    private static String cleanUserInput(String userInput) {
        userInput = userInput.strip();
        if (userInput.isEmpty()) {
            throw new EmptyCommandException();
        }
        return userInput;
    }

    /**
     * Extracts the command keyword from the user input.
     * <p>
     * The keyword is assumed to be the first word before any space.
     *
     * @param userInput the full input string
     * @return the command keyword (e.g., "add", "list", "edit")
     */
    private static String getKeywordFromUserInput(String userInput) {
        int spaceIndex = userInput.indexOf(" ");
        if (spaceIndex != -1) {
            return userInput.substring(0, spaceIndex).trim();
        } else {
            return userInput;
        }
    }

    /**
     * Extracts the remainder of the input after the command keyword.
     * <p>
     * Used to pass arguments to command-specific parsers.
     *
     * @param userInput the full input string
     * @return the remainder of the input after the keyword, or an empty string if none
     */
    private static String getRemainderFromUserInput(String userInput) {
        int spaceIndex = userInput.indexOf(" ");
        if (spaceIndex != -1 && userInput.length() > spaceIndex + 1) {
            return userInput.substring(spaceIndex + 1).trim();
        } else {
            return "";
        }
    }

    //@@ author xelisce
    /**
     * Parses the {@code list} command and validates its optional {@code --status} and {@code --mode} flags.
     * <p>
     * Supported formats include:
     * <ul>
     *   <li>{@code list} — Lists cases using the default mode and non-verbose output</li>
     *   <li>{@code list --status open} — Lists only open cases</li>
     *   <li>{@code list --status closed} — Lists only closed cases</li>
     *   <li>{@code list --status all} — Lists all cases</li>
     *   <li>{@code list --mode verbose} — Enables verbose output</li>
     *   <li>{@code list --status open --mode summary} — Lists open cases with summary output</li>
     * </ul>
     * If {@code --status} is present, its value must be one of {@code open}, {@code closed}, or {@code all}.
     * If {@code --mode} is present, its value must be either {@code verbose} or {@code summary}.
     * Any invalid flag or value will result in a {@link IncorrectFlagException}.
     *
     * @param remainder the portion of the input following the {@code list} keyword
     * @return a {@link ListCommand} with the appropriate {@link CaseListingMode} and verbosity setting
     * @throws IncorrectFlagException if the input contains invalid flags or unsupported values
     */
    private static Command parseListCommand(String remainder) {
        if (remainder.isEmpty()) {
            return new ListCommand(CaseListingMode.DEFAULT, false);
        }

        Map<String, String> flagValues = extractFlagValues(remainder);
        List<String> validFlags = List.of("status", "mode");

        if (!validator.haveValidFlags(flagValues, validFlags)) {
            throw new InvalidListCommandException();
        }

        CaseListingMode listingMode = parseListStatus(flagValues.get("status"));
        boolean isVerbose = parseListMode(flagValues.get("mode"));

        return new ListCommand(listingMode, isVerbose);
    }

    /**
     * Parses the {@code --status} flag value and maps it to a {@link CaseListingMode}.
     * <p>
     * Valid values are:
     * <ul>
     *   <li>{@code open} — Maps to {@link CaseListingMode#OPEN_ONLY}</li>
     *   <li>{@code closed} — Maps to {@link CaseListingMode#CLOSED_ONLY}</li>
     *   <li>{@code all} — Maps to {@link CaseListingMode#ALL}</li>
     * </ul>
     * If the value is {@code null} or empty, {@link CaseListingMode#DEFAULT} is returned.
     * Any other value will result in a {@link IncorrectFlagException}.
     *
     * @param status the value of the {@code --status} flag
     * @return the corresponding {@link CaseListingMode}
     * @throws IncorrectFlagException if the status value is invalid
     */
    private static CaseListingMode parseListStatus(String status) {
        if (status == null || status.isEmpty()) {
            return CaseListingMode.DEFAULT;
        }

        return switch (status.toLowerCase()) {
        case "open" -> CaseListingMode.OPEN_ONLY;
        case "closed" -> CaseListingMode.CLOSED_ONLY;
        case "all" -> CaseListingMode.ALL;
        default -> throw new InvalidListCommandException();
        };
    }

    /**
     * Parses the {@code --mode} flag value and determines verbosity.
     * <p>
     * Valid values are:
     * <ul>
     *   <li>{@code verbose} — Enables verbose output</li>
     *   <li>{@code summary} — Enables summary (non-verbose) output</li>
     * </ul>
     * If the value is {@code null} or empty, summary mode is assumed by default.
     * Any other value will result in a {@link IncorrectFlagException}.
     *
     * @param mode the value of the {@code --mode} flag
     * @return {@code true} if verbose mode is enabled, {@code false} otherwise
     * @throws IncorrectFlagException if the mode value is invalid
     */
    private static boolean parseListMode(String mode) {
        if (mode == null || mode.isEmpty()) {
            return false; // default to non-verbose
        }

        return switch (mode.toLowerCase()) {
        case "verbose" -> true;
        case "summary" -> false;
        default -> throw new InvalidListCommandException();
        };
    }

    //@@ author

    /**
     * Parses the {@code add} command and validates its arguments.
     * <p>
     * This method extracts flags and their values from the input, ensuring that required fields
     * (category, title, date, and info) are present.
     *
     * @param remainder the portion of the input following the {@code add} keyword
     * @return a valid {@link AddCommand} if arguments are invalid
     */
    private static Command parseAddCommand(String remainder) {
        List<String> requiredFlags = List.of("category", "title", "date", "info");
        LocalDate date;

        if (validator.inputIsEmpty(remainder)) {
            throw new InvalidAddCommandException();
        }

        Map<String, String> flagValues = extractFlagValues(remainder);

        if (!validator.haveAllRequiredFlags(flagValues, requiredFlags) ||
                !validator.haveValidFlags(flagValues, VALID_FLAGS)) {
            throw new InvalidAddCommandException();
        }

        try {
            date = DateFormatter.parseDate(flagValues.get("date"), Settings.getInputDateFormat());
        } catch (Exception e) {
            logger.log(Level.WARNING, "Invalid date format detected");
            throw new InvalidDateInputException();
        }

        return new AddCommand(flagValues.get("category"), flagValues.get("title"), date,
                flagValues.get("info"), flagValues.get("victim"), flagValues.get("officer"));
    }

    /**
     * Parses the {@code close} command and validates its argument.
     * <p>
     * This method expects a string representing the caseId to close.
     * If the input is empty, an {@link InvalidCloseCommandException}
     * will be thrown.
     * If the caseId format is wrong, an {@link InvalidCaseIdException}
     * will be thrown.
     *
     * @param remainder the portion of the input following the {@code close} keyword
     * @return a valid {@link CloseCommand} if the argument is a valid caseId
     * @throws InvalidCloseCommandException if the argument is missing
     * @throws InvalidCaseIdException       if the caseId format is wrong
     */
    private static Command parseCloseCommand(String remainder) {
        if (validator.inputIsEmpty(remainder)) {
            throw new InvalidCloseCommandException();
        }
        if (!validator.isValidCaseId(remainder)) {
            throw new InvalidCaseIdException();
        }
        return new CloseCommand(remainder);
    }

    /**
     * Parses the {@code close} command and validates its argument.
     * <p>
     * This method expects a string representing the caseId to open.
     * If the input is empty, an {@link InvalidCloseCommandException}
     * will be thrown.
     * If the caseId format is wrong, an {@link InvalidCaseIdException}
     * will be thrown.
     *
     * @param remainder the portion of the input following the {@code open} keyword
     * @return a valid {@link OpenCommand} if the argument is a valid caseId
     * @throws InvalidOpenCommandException if the argument is missing
     * @throws InvalidCaseIdException      if the caseId format is wrong
     */
    private static Command parseOpenCommand(String remainder) {
        if (validator.inputIsEmpty(remainder)) {
            throw new InvalidOpenCommandException();
        }
        if (!validator.isValidCaseId(remainder)) {
            throw new InvalidCaseIdException();
        }
        return new OpenCommand(remainder);
    }

    /**
     * Extracts flags and their corresponding values from the input string.
     * <p>
     * The input is split based on the defined flag separator regex, and each part is processed
     * to isolate the flag name and its value. The results are stored in a map.
     * \-- is used as an escape character for -- to use -- in body text.
     *
     * @param input the portion of the input containing flags and their values
     * @return a map of flag names with their corresponding values
     * @throws DuplicateFlagException if a flag appears more than once in the input
     * @throws IncorrectFlagException if a flag is malformed or missing its value
     */
    private static Map<String, String> extractFlagValues(String input) {

        // Replace \-- with a placeholder
        String escapedInput = input.replace("\\--", ESCAPED_FLAG_PLACEHOLDER);

        String[] parts = escapedInput.split(FLAG_SEPARATOR_REGEX);
        Map<String, String> flagValues = new HashMap<>();

        for (String part : parts) {

            // First, the prefix -- is removed.
            String trimmedPart = part.replaceFirst(FLAG_PREFIX, "").trim();
            if (trimmedPart.isEmpty()) {
                logger.log(Level.WARNING, "Incorrect flag usage detected");
                throw new IncorrectFlagException();
            }

            int spaceIndex = trimmedPart.indexOf(" ");
            if (spaceIndex == -1) {
                logger.log(Level.WARNING, "Incorrect flag usage detected");
                throw new IncorrectFlagException();
            }

            // Then we separate the flag from its value.
            String flag = trimmedPart.substring(0, spaceIndex).trim();
            String value = trimmedPart.substring(spaceIndex + 1).trim();

            // Replace the placeholder back with --
            value = value.replace(ESCAPED_FLAG_PLACEHOLDER, "--");

            if(value.length() > MAX_INPUT_LENGTH){
                logger.log(Level.WARNING, "Input exceeds character limit");
                throw new InputLengthExceededException();
            }

            if (flagValues.containsKey(flag)) {
                logger.log(Level.WARNING, "Duplicated flags detected");
                throw new DuplicateFlagException();
            }

            // Finally, we store the flag and its value in the map.
            flagValues.put(flag, value);
        }
        return flagValues;
    }

    /**
     * Parses the 'edit' command input.
     * <p>
     * Supports two modes:
     * <ol>
     *   <li>{@code edit <caseId>} - Shows valid flags for the case</li>
     *   <li>{@code edit <caseId> --flag value} - Directly edits the case</li>
     * </ol>
     */
    private static Command parseEditCommand(String remainder) {
        if (remainder.isEmpty()) {
            throw new InvalidEditCommandException();
        }

        int firstSpaceIndex = remainder.indexOf(" ");

        // Case 1: Only case ID is provided (e.g. "edit 000000")
        if (firstSpaceIndex == -1) {
            if (!validator.isValidCaseId(remainder)) {
                throw new InvalidCaseIdException();
            }
            return new EditPromptCommand(remainder);
        }

        // Case 2: Flags provided together with case ID (e.g. "edit 000000 --location 123 Street")
        String caseId = remainder.substring(0, firstSpaceIndex);
        if (!validator.isValidCaseId(caseId)) {
            throw new InvalidCaseIdException();
        }

        String replacements = remainder.substring(firstSpaceIndex + 1).trim();

        // Check if replacements start with --
        if (replacements.startsWith("--")) {
            Map<String, String> flagValues = extractFlagValues(replacements);
            Map<String, Object> typedFlagValues = convertFlagValueTypes(flagValues);
            return new EditCommand(caseId, typedFlagValues);
        } else {
            throw new InvalidEditCommandException();
        }
    }

    /**
     * Converts raw flag values from strings to their appropriate types based on flag names.
     * @param rawValues map of flag names and their string values as input by the user
     * @return map of flag names and their values converted to appropriate types
     * @throws InvalidEditCommandException if a value cannot be converted to the expected type
     */
    public static Map<String, Object> convertFlagValueTypes(Map<String, String> rawValues) {
        logger.fine("Starting flag value type conversion.");

        Map<String, Object> typedValues = new HashMap<>();
        LocalDate parsedDate;

        for (Map.Entry<String, String> entry : rawValues.entrySet()) {
            String flag = entry.getKey();
            String value = entry.getValue();

            // Convert based on flag type (e.g. date for "date", integer for "no-of-victims")
            switch (flag) {
            case "date":
                try {
                    parsedDate = DateFormatter.parseDate(rawValues.get("date"), Settings.getInputDateFormat());
                    typedValues.put(flag, parsedDate);
                } catch (Exception e) {
                    logger.log(Level.WARNING, "Failed to parse date value '" + value + "' for flag '" + flag + "'.");
                    throw new InvalidDateInputException();
                }
                break;

            case "exceeded-speed",
                 "number-of-victims", "speed-limit":
                try {
                    Integer intValue = Integer.parseInt(value);
                    if (intValue < 0) {
                        logger.log(Level.WARNING,"Value for flag '" + flag + "' is negative: " + intValue);
                        throw new InvalidEditCommandException();
                    }
                    typedValues.put(flag, intValue);
                } catch (NumberFormatException e) {
                    logger.log(Level.WARNING, "Failed to parse integer from non-numeric string '" + value
                            + "' for flag '" + flag + "'.");
                    throw new InvalidEditCommandException();
                }
                break;
            default:
                // All other flags remain as String
                typedValues.put(flag, value);
            }
        }

        logger.fine("Finished flag value type conversion.");
        return typedValues;
    }


    /**
     * Parses the 'delete' command input, validates its format, and constructs an DeleteCommand object.
     * Throws an InvalidDeleteCommandException if the input is missing or incorrectly formatted.
     */
    private static Command parseDeleteCommand(String remainder) {
        if (!validator.isValidCaseId(remainder)) {
            throw new InvalidDeleteCommandException();
        }
        return new DeleteCommand(remainder.toLowerCase());
    }

<<<<<<< HEAD
    /**
     * Parses the 'read' command input, validates its format, and constructs a ReadCommand object.
     * Throws an InvalidReadCommandException if the input is missing or incorrectly formatted.
     */

    private static Command parseReadCommand(String remainder) {
        if (!validator.isValidCaseId(remainder)) {
            throw new InvalidReadCommandException();
        }
        return new ReadCommand(remainder);
=======
    private static Command parseSettingCommand(String remainder) {
        List<String> requiredFlags = List.of("type", "value");
        List<String> validFlags = List.of("type", "value");


        if (validator.inputIsEmpty(remainder)) {
            throw new InvalidSettingCommandException(false);
        }

        Map<String, String> flagValues = extractFlagValues(remainder);

        if (!validator.haveAllRequiredFlags(flagValues, requiredFlags) ||
                !validator.haveValidFlags(flagValues, validFlags)) {
            throw new InvalidSettingCommandException(false);
        }

        SettingType settingType = parseSettingType(flagValues.get("type"));

        return new SettingCommand(settingType, flagValues.get("value"));
    }

    private static SettingType parseSettingType(String typeString) {
        try {
            return SettingType.valueOf(typeString.toUpperCase());
        } catch (IllegalArgumentException e) {
            throw new InvalidSettingCommandException(true);
        }
>>>>>>> b8a0822b
    }
}<|MERGE_RESOLUTION|>--- conflicted
+++ resolved
@@ -24,11 +24,8 @@
 import seedu.sgsafe.utils.exceptions.InvalidListCommandException;
 import seedu.sgsafe.utils.exceptions.InvalidAddCommandException;
 import seedu.sgsafe.utils.exceptions.InvalidOpenCommandException;
-<<<<<<< HEAD
 import seedu.sgsafe.utils.exceptions.InvalidReadCommandException;
-=======
 import seedu.sgsafe.utils.exceptions.InvalidSettingCommandException;
->>>>>>> b8a0822b
 import seedu.sgsafe.utils.exceptions.UnknownCommandException;
 import seedu.sgsafe.utils.exceptions.InvalidDeleteCommandException;
 import  seedu.sgsafe.utils.exceptions.InvalidCharacterException;
@@ -95,11 +92,8 @@
         case "close" -> parseCloseCommand(remainder);
         case "open" -> parseOpenCommand(remainder);
         case "delete" -> parseDeleteCommand(remainder);
-<<<<<<< HEAD
+        case "setting" -> parseSettingCommand(remainder);
         case "read" -> parseReadCommand(remainder);
-=======
-        case "setting" -> parseSettingCommand(remainder);
->>>>>>> b8a0822b
         default -> throw new UnknownCommandException(keyword);
         };
     }
@@ -498,18 +492,6 @@
         return new DeleteCommand(remainder.toLowerCase());
     }
 
-<<<<<<< HEAD
-    /**
-     * Parses the 'read' command input, validates its format, and constructs a ReadCommand object.
-     * Throws an InvalidReadCommandException if the input is missing or incorrectly formatted.
-     */
-
-    private static Command parseReadCommand(String remainder) {
-        if (!validator.isValidCaseId(remainder)) {
-            throw new InvalidReadCommandException();
-        }
-        return new ReadCommand(remainder);
-=======
     private static Command parseSettingCommand(String remainder) {
         List<String> requiredFlags = List.of("type", "value");
         List<String> validFlags = List.of("type", "value");
@@ -537,6 +519,17 @@
         } catch (IllegalArgumentException e) {
             throw new InvalidSettingCommandException(true);
         }
->>>>>>> b8a0822b
+    }
+
+    /**
+     * Parses the 'read' command input, validates its format, and constructs a ReadCommand object.
+     * Throws an InvalidReadCommandException if the input is missing or incorrectly formatted.
+     */
+
+    private static Command parseReadCommand(String remainder) {
+        if (!validator.isValidCaseId(remainder)) {
+            throw new InvalidReadCommandException();
+        }
+        return new ReadCommand(remainder);
     }
 }