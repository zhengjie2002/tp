--- conflicted
+++ resolved
@@ -16,14 +16,12 @@
 import seedu.sgsafe.domain.casefiles.type.violent.AssaultCase;
 import seedu.sgsafe.domain.casefiles.type.violent.MurderCase;
 import seedu.sgsafe.domain.casefiles.type.violent.RobberyCase;
-<<<<<<< HEAD
 import seedu.sgsafe.utils.exceptions.InvalidSaveStringException;
 import seedu.sgsafe.utils.exceptions.InvalidSavedCategoryException;
 import seedu.sgsafe.utils.exceptions.InvalidSavedDateException;
 import seedu.sgsafe.utils.exceptions.InvalidSavedFieldsException;
-=======
+import seedu.sgsafe.utils.ui.Display;
 import seedu.sgsafe.utils.settings.Settings;
->>>>>>> 44a8e214
 import seedu.sgsafe.utils.ui.Display;
 import seedu.sgsafe.utils.ui.Parser;
 import seedu.sgsafe.utils.ui.Validator;
@@ -226,35 +224,29 @@
             try (Scanner s = new Scanner(file)) {
                 while (s.hasNextLine()) {
                     String line = s.nextLine();
-<<<<<<< HEAD
-                    if (!line.trim().isEmpty()) {
+                    if (line.startsWith(SETTING_PREFIX)) {
+                        ArrayList<String> settingResult = new ArrayList<>();
+                        settingResult.add("Loading settings from save...");
+
+                        try {
+                            loadSettings(line);
+                        } catch (IllegalArgumentException e) {
+                            settingResult.add("Invalid settings format. " +
+                                    "Some of them could not be loaded from the save file.");
+                        }
+
+                        settingResult.add("Date input format was set to: " + Settings.getInputDateFormat());
+                        settingResult.add("Date output format was set to: " + Settings.getOutputDateFormat());
+                        settingResult.add("Timestamp output format was set to: " + Settings.getDateTimeFormat());
+                        Display.printMessage(settingResult.toArray(new String[0]));
+                    }
+                    else if (!line.trim().isEmpty()) {
                         try {
                             Case newCase = getCaseFromSaveString(line);
                             CaseManager.addCase(newCase);
                         } catch (InvalidSaveStringException e) {
                             Display.printMessage(e.getErrorMessage());
                         }
-=======
-                    if (line.startsWith(SETTING_PREFIX)) {
-                        ArrayList<String> settingResult = new ArrayList<>();
-                        settingResult.add("Loading settings from save...");
-
-                        try {
-                            loadSettings(line);
-                        } catch (IllegalArgumentException e) {
-                            settingResult.add("Invalid settings format. " +
-                                    "Some of them could not be loaded from the save file.");
-                        }
-
-                        settingResult.add("Date input format was set to: " + Settings.getInputDateFormat());
-                        settingResult.add("Date output format was set to: " + Settings.getOutputDateFormat());
-                        settingResult.add("Timestamp output format was set to: " + Settings.getDateTimeFormat());
-                        Display.printMessage(settingResult.toArray(new String[0]));
-                    }
-                    else if (!line.trim().isEmpty()) {
-                        Case newCase = getCaseFromSaveString(line);
-                        CaseManager.addCase(newCase);
->>>>>>> 44a8e214
                     }
                 }
             } catch (IOException e) {
